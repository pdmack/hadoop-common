--- conflicted
+++ resolved
@@ -35,200 +35,7 @@
  */
 @InterfaceAudience.Public
 @InterfaceStability.Evolving
-<<<<<<< HEAD
-public interface JobContext {
-  // Put all of the attribute names in here so that Job and JobContext are
-  // consistent.
-  public static final String INPUT_FORMAT_CLASS_ATTR = 
-    "mapreduce.job.inputformat.class";
-  public static final String MAP_CLASS_ATTR = "mapreduce.job.map.class";
-  public static final String COMBINE_CLASS_ATTR = 
-    "mapreduce.job.combine.class";
-  public static final String REDUCE_CLASS_ATTR = 
-    "mapreduce.job.reduce.class";
-  public static final String OUTPUT_FORMAT_CLASS_ATTR = 
-    "mapreduce.job.outputformat.class";
-  public static final String PARTITIONER_CLASS_ATTR = 
-    "mapreduce.job.partitioner.class";
-
-  public static final String SETUP_CLEANUP_NEEDED = 
-    "mapreduce.job.committer.setup.cleanup.needed";
-  public static final String JAR = "mapreduce.job.jar";
-  public static final String ID = "mapreduce.job.id";
-  public static final String JOB_NAME = "mapreduce.job.name";
-  public static final String USER_NAME = "mapreduce.job.user.name";
-  public static final String PRIORITY = "mapreduce.job.priority";
-  public static final String QUEUE_NAME = "mapreduce.job.queuename";
-  public static final String JVM_NUMTASKS_TORUN = 
-    "mapreduce.job.jvm.numtasks";
-  public static final String SPLIT_FILE = "mapreduce.job.splitfile";
-  public static final String NUM_MAPS = "mapreduce.job.maps";
-  public static final String MAX_TASK_FAILURES_PER_TRACKER = 
-    "mapreduce.job.maxtaskfailures.per.tracker";
-  public static final String COMPLETED_MAPS_FOR_REDUCE_SLOWSTART =
-    "mapreduce.job.reduce.slowstart.completedmaps";
-  public static final String NUM_REDUCES = "mapreduce.job.reduces";
-  public static final String SKIP_RECORDS = "mapreduce.job.skiprecords";
-  public static final String SKIP_OUTDIR = "mapreduce.job.skip.outdir";
-  public static final String SPECULATIVE_SLOWNODE_THRESHOLD =
-    "mapreduce.job.speculative.slownodethreshold";
-  public static final String SPECULATIVE_SLOWTASK_THRESHOLD = 
-    "mapreduce.job.speculative.slowtaskthreshold";
-  public static final String SPECULATIVECAP = 
-    "mapreduce.job.speculative.speculativecap";
-  public static final String JOB_LOCAL_DIR = "mapreduce.job.local.dir";
-  public static final String OUTPUT_KEY_CLASS = 
-    "mapreduce.job.output.key.class";
-  public static final String OUTPUT_VALUE_CLASS = 
-    "mapreduce.job.output.value.class";
-  public static final String KEY_COMPARATOR = 
-    "mapreduce.job.output.key.comparator.class";
-  public static final String GROUP_COMPARATOR_CLASS = 
-    "mapreduce.job.output.group.comparator.class";
-  public static final String WORKING_DIR = "mapreduce.job.working.dir";
-  public static final String HISTORY_LOCATION = 
-    "mapreduce.job.userhistorylocation"; 
-  public static final String END_NOTIFICATION_URL = 
-    "mapreduce.job.end-notification.url";
-  public static final String END_NOTIFICATION_RETRIES = 
-    "mapreduce.job.end-notification.retry.attempts";
-  public static final String END_NOTIFICATION_RETRIE_INTERVAL = 
-    "mapreduce.job.end-notification.retry.interval";
-  public static final String CLASSPATH_ARCHIVES = 
-    "mapreduce.job.classpath.archives";
-  public static final String CLASSPATH_FILES = "mapreduce.job.classpath.files";
-  public static final String CACHE_FILES = "mapreduce.job.cache.files";
-  public static final String CACHE_ARCHIVES = "mapreduce.job.cache.archives";
-  public static final String CACHE_LOCALFILES = 
-    "mapreduce.job.cache.local.files";
-  public static final String CACHE_LOCALARCHIVES = 
-    "mapreduce.job.cache.local.archives";
-  public static final String CACHE_FILE_TIMESTAMPS = 
-    "mapreduce.job.cache.files.timestamps";
-  public static final String CACHE_ARCHIVES_TIMESTAMPS = 
-    "mapreduce.job.cache.archives.timestamps";
-  public static final String CACHE_SYMLINK = 
-    "mapreduce.job.cache.symlink.create";
-  
-  public static final String IO_SORT_FACTOR = 
-    "mapreduce.task.io.sort.factor"; 
-  public static final String IO_SORT_MB = "mapreduce.task.io.sort.mb";
-  public static final String PRESERVE_FAILED_TASK_FILES = 
-    "mapreduce.task.files.preserve.failedtasks";
-  public static final String PRESERVE_FILES_PATTERN = 
-    "mapreduce.task.files.preserve.filepattern";
-  public static final String TASK_TEMP_DIR = "mapreduce.task.tmp.dir";
-  public static final String TASK_DEBUGOUT_LINES = 
-    "mapreduce.task.debugout.lines";
-  public static final String RECORDS_BEFORE_PROGRESS = 
-    "mapreduce.task.merge.progress.records";
-  public static final String SKIP_START_ATTEMPTS = 
-    "mapreduce.task.skip.start.attempts";
-  public static final String TASK_ATTEMPT_ID = "mapreduce.task.attempt.id";
-  public static final String TASK_ISMAP = "mapreduce.task.ismap";
-  public static final String TASK_PARTITION = "mapreduce.task.partition";
-  public static final String TASK_PROFILE = "mapreduce.task.profile";
-  public static final String TASK_PROFILE_PARAMS = 
-    "mapreduce.task.profile.params";
-  public static final String NUM_MAP_PROFILES = 
-    "mapreduce.task.profile.maps";
-  public static final String NUM_REDUCE_PROFILES = 
-    "mapreduce.task.profile.reduces";
-  public static final String TASK_TIMEOUT = "mapreduce.task.timeout";
-  public static final String TASK_ID = "mapreduce.task.id";
-  public static final String TASK_OUTPUT_DIR = "mapreduce.task.output.dir";
-  public static final String TASK_USERLOG_LIMIT = 
-    "mapreduce.task.userlog.limit.kb";
-  public static final String TASK_LOG_RETAIN_HOURS = 
-    "mapred.task.userlog.retain.hours";
-  
-  public static final String MAP_SORT_RECORD_PERCENT = 
-    "mapreduce.map.sort.record.percent";
-  public static final String MAP_SORT_SPILL_PERCENT =
-    "mapreduce.map.sort.spill.percent";
-  public static final String MAP_INPUT_FILE = "mapreduce.map.input.file";
-  public static final String MAP_INPUT_PATH = "mapreduce.map.input.length";
-  public static final String MAP_INPUT_START = "mapreduce.map.input.start";
-  public static final String MAP_MEMORY_MB = "mapreduce.map.memory.mb";
-  public static final String MAP_ENV = "mapreduce.map.env";
-  public static final String MAP_JAVA_OPTS = "mapreduce.map.java.opts";
-  public static final String MAP_ULIMIT = "mapreduce.map.ulimit"; 
-  public static final String MAP_MAX_ATTEMPTS = "mapreduce.map.maxattempts";
-  public static final String MAP_DEBUG_SCRIPT = 
-    "mapreduce.map.debug.script";
-  public static final String MAP_SPECULATIVE = "mapreduce.map.speculative";
-  public static final String MAP_FAILURES_MAX_PERCENT = 
-    "mapreduce.map.failures.maxpercent";
-  public static final String MAP_SKIP_INCR_PROC_COUNT = 
-    "mapreduce.map.skip.proc-count.auto-incr";
-  public static final String MAP_SKIP_MAX_RECORDS = 
-    "mapreduce.map.skip.maxrecords";
-  public static final String MAP_COMBINE_MIN_SPILLS = 
-    "mapreduce.map.combine.minspills";
-  public static final String MAP_OUTPUT_COMPRESS = 
-    "mapreduce.map.output.compress";
-  public static final String MAP_OUTPUT_COMPRESS_CODEC = 
-    "mapreduce.map.output.compress.codec";
-  public static final String MAP_OUTPUT_KEY_CLASS = 
-    "mapreduce.map.output.key.class";
-  public static final String MAP_OUTPUT_VALUE_CLASS = 
-    "mapreduce.map.output.value.class";
-  public static final String MAP_OUTPUT_KEY_FIELD_SEPERATOR = 
-    "mapreduce.map.output.key.field.separator";
-  public static final String MAP_LOG_LEVEL = "mapreduce.map.log.level";
- 
-  public static final String REDUCE_LOG_LEVEL = 
-    "mapreduce.reduce.log.level";
-  public static final String REDUCE_MERGE_INMEM_THRESHOLD = 
-    "mapreduce.reduce.merge.inmem.threshold";
-  public static final String REDUCE_INPUT_BUFFER_PERCENT = 
-    "mapreduce.reduce.input.buffer.percent";
-  public static final String REDUCE_MARKRESET_BUFFER_PERCENT = 
-    "mapreduce.reduce.markreset.buffer.percent";
-  public static final String REDUCE_MARKRESET_BUFFER_SIZE = 
-    "mapreduce.reduce.markreset.buffer.size";
-  public static final String REDUCE_MEMORY_MB = 
-    "mapreduce.reduce.memory.mb";
-  public static final String REDUCE_MEMORY_TOTAL_BYTES = 
-    "mapreduce.reduce.memory.totalbytes";
-  public static final String SHUFFLE_INPUT_BUFFER_PERCENT = 
-    "mapreduce.reduce.shuffle.input.buffer.percent";
-  public static final String SHUFFLE_MERGE_EPRCENT = 
-    "mapreduce.reduce.shuffle.merge.percent";
-  public static final String REDUCE_FAILURES_MAXPERCENT = 
-   "mapreduce.reduce.failures.maxpercent";
-  public static final String REDUCE_ENV = "mapreduce.reduce.env";
-  public static final String REDUCE_JAVA_OPTS = 
-    "mapreduce.reduce.java.opts";
-  public static final String REDUCE_ULIMIT = "mapreduce.reduce.ulimit"; 
-  public static final String REDUCE_MAX_ATTEMPTS = 
-    "mapreduce.reduce.maxattempts";
-  public static final String SHUFFLE_PARALLEL_COPIES = 
-    "mapreduce.reduce.shuffle.parallelcopies";
-  public static final String REDUCE_DEBUG_SCRIPT = 
-    "mapreduce.reduce.debug.script";
-  public static final String REDUCE_SPECULATIVE = 
-    "mapreduce.reduce.speculative";
-  public static final String SHUFFLE_CONNECT_TIMEOUT = 
-    "mapreduce.reduce.shuffle.connect.timeout";
-  public static final String SHUFFLE_READ_TIMEOUT = 
-    "mapreduce.reduce.shuffle.read.timeout";
-  public static final String SHUFFLE_FETCH_FAILURES = 
-    "mapreduce.reduce.shuffle.maxfetchfailures";
-  public static final String SHUFFLE_NOTIFY_READERROR = 
-    "mapreduce.reduce.shuffle.notify.readerror";
-  public static final String REDUCE_SKIP_INCR_PROC_COUNT = 
-    "mapreduce.reduce.skip.proc-count.auto-incr";
-  public static final String REDUCE_SKIP_MAXGROUPS = 
-    "mapreduce.reduce.skip.maxgroups";
-  public static final String REDUCE_MEMTOMEM_THRESHOLD = 
-    "mapreduce.reduce.merge.memtomem.threshold";
-  public static final String REDUCE_MEMTOMEM_ENABLED = 
-    "mapreduce.reduce.merge.memtomem.enabled";
-
-=======
 public interface JobContext extends MRJobConfig {
->>>>>>> 3dabddef
   /**
    * Return the configuration for the job.
    * @return the shared configuration object
