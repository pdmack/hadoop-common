/**
 * Licensed to the Apache Software Foundation (ASF) under one
 * or more contributor license agreements.  See the NOTICE file
 * distributed with this work for additional information
 * regarding copyright ownership.  The ASF licenses this file
 * to you under the Apache License, Version 2.0 (the
 * "License"); you may not use this file except in compliance
 * with the License.  You may obtain a copy of the License at
 *
 *     http://www.apache.org/licenses/LICENSE-2.0
 *
 * Unless required by applicable law or agreed to in writing, software
 * distributed under the License is distributed on an "AS IS" BASIS,
 * WITHOUT WARRANTIES OR CONDITIONS OF ANY KIND, either express or implied.
 * See the License for the specific language governing permissions and
 * limitations under the License.
 */
package org.apache.hadoop.hdfs.server.datanode;


import static org.apache.hadoop.hdfs.server.common.Util.now;

import java.io.BufferedOutputStream;
import java.io.DataOutputStream;
import java.io.File;
import java.io.IOException;
import java.io.OutputStream;
import java.net.InetSocketAddress;
import java.net.ServerSocket;
import java.net.Socket;
import java.net.SocketTimeoutException;
import java.net.URI;
import java.net.UnknownHostException;
import java.nio.channels.ServerSocketChannel;
import java.nio.channels.SocketChannel;
import java.security.NoSuchAlgorithmException;
import java.security.PrivilegedExceptionAction;
import java.security.SecureRandom;
import java.util.AbstractList;
import java.util.ArrayList;
import java.util.Arrays;
import java.util.Collection;
import java.util.EnumSet;
import java.util.LinkedList;
import java.util.List;
import java.util.Random;
import java.util.Set;
import java.util.concurrent.atomic.AtomicInteger;

import org.apache.commons.logging.Log;
import org.apache.commons.logging.LogFactory;
import org.apache.hadoop.classification.InterfaceAudience;
import org.apache.hadoop.conf.Configuration;
import org.apache.hadoop.conf.Configured;
import org.apache.hadoop.fs.CommonConfigurationKeys;
import org.apache.hadoop.fs.FileSystem;
import org.apache.hadoop.fs.LocalFileSystem;
import org.apache.hadoop.fs.Path;
import org.apache.hadoop.fs.permission.FsPermission;
import org.apache.hadoop.hdfs.DFSConfigKeys;
import org.apache.hadoop.hdfs.HDFSPolicyProvider;
import org.apache.hadoop.hdfs.HdfsConfiguration;
import org.apache.hadoop.hdfs.protocol.Block;
import org.apache.hadoop.hdfs.protocol.BlockListAsLongs;
import org.apache.hadoop.hdfs.protocol.ClientDatanodeProtocol;
import org.apache.hadoop.hdfs.protocol.DataTransferProtocol;
import org.apache.hadoop.hdfs.protocol.DatanodeID;
import org.apache.hadoop.hdfs.protocol.DatanodeInfo;
import org.apache.hadoop.hdfs.protocol.FSConstants;
import org.apache.hadoop.hdfs.protocol.LocatedBlock;
import org.apache.hadoop.hdfs.protocol.RecoveryInProgressException;
import org.apache.hadoop.hdfs.protocol.UnregisteredNodeException;
import org.apache.hadoop.hdfs.protocol.DataTransferProtocol.BlockConstructionStage;
<<<<<<< HEAD
import org.apache.hadoop.hdfs.security.token.block.BlockTokenIdentifier;
import org.apache.hadoop.hdfs.security.token.block.BlockTokenSecretManager;
import org.apache.hadoop.hdfs.security.token.block.ExportedBlockKeys;
=======
>>>>>>> 95a1f919
import org.apache.hadoop.hdfs.server.common.HdfsConstants;
import org.apache.hadoop.hdfs.server.common.IncorrectVersionException;
import org.apache.hadoop.hdfs.server.common.JspHelper;
import org.apache.hadoop.hdfs.server.common.Storage;
<<<<<<< HEAD
import org.apache.hadoop.hdfs.server.common.Util;
=======
>>>>>>> 95a1f919
import org.apache.hadoop.hdfs.server.common.HdfsConstants.ReplicaState;
import org.apache.hadoop.hdfs.server.common.HdfsConstants.StartupOption;
import org.apache.hadoop.hdfs.server.datanode.FSDataset.VolumeInfo;
import org.apache.hadoop.hdfs.server.datanode.SecureDataNodeStarter.SecureResources;
import org.apache.hadoop.hdfs.server.datanode.metrics.DataNodeMetrics;
import org.apache.hadoop.hdfs.server.namenode.FSNamesystem;
import org.apache.hadoop.hdfs.server.namenode.FileChecksumServlets;
import org.apache.hadoop.hdfs.server.namenode.NameNode;
import org.apache.hadoop.hdfs.server.namenode.StreamFile;
import org.apache.hadoop.hdfs.server.protocol.BlockCommand;
<<<<<<< HEAD
=======
import org.apache.hadoop.hdfs.server.protocol.BlockMetaDataInfo;
>>>>>>> 95a1f919
import org.apache.hadoop.hdfs.server.protocol.BlockRecoveryCommand;
import org.apache.hadoop.hdfs.server.protocol.DatanodeCommand;
import org.apache.hadoop.hdfs.server.protocol.DatanodeProtocol;
import org.apache.hadoop.hdfs.server.protocol.DatanodeRegistration;
import org.apache.hadoop.hdfs.server.protocol.DisallowedDatanodeException;
import org.apache.hadoop.hdfs.server.protocol.InterDatanodeProtocol;
import org.apache.hadoop.hdfs.server.protocol.KeyUpdateCommand;
import org.apache.hadoop.hdfs.server.protocol.NamespaceInfo;
import org.apache.hadoop.hdfs.server.protocol.ReplicaRecoveryInfo;
import org.apache.hadoop.hdfs.server.protocol.UpgradeCommand;
import org.apache.hadoop.hdfs.server.protocol.BlockRecoveryCommand.RecoveringBlock;
import org.apache.hadoop.http.HttpServer;
import org.apache.hadoop.io.IOUtils;
import org.apache.hadoop.ipc.ProtocolSignature;
import org.apache.hadoop.ipc.RPC;
import org.apache.hadoop.ipc.RemoteException;
import org.apache.hadoop.ipc.Server;
import org.apache.hadoop.net.DNS;
import org.apache.hadoop.net.NetUtils;
import org.apache.hadoop.security.SecurityUtil;
import org.apache.hadoop.security.UserGroupInformation;
import org.apache.hadoop.security.authorize.AccessControlList;
import org.apache.hadoop.security.token.Token;
import org.apache.hadoop.security.token.TokenIdentifier;
import org.apache.hadoop.util.Daemon;
import org.apache.hadoop.util.DiskChecker;
import org.apache.hadoop.util.GenericOptionsParser;
import org.apache.hadoop.util.ReflectionUtils;
import org.apache.hadoop.util.ServicePlugin;
import org.apache.hadoop.util.StringUtils;
import org.apache.hadoop.util.VersionInfo;
import org.apache.hadoop.util.DiskChecker.DiskErrorException;
import org.apache.hadoop.util.DiskChecker.DiskOutOfSpaceException;
import org.mortbay.util.ajax.JSON;

import java.lang.management.ManagementFactory;  

import javax.management.MBeanServer; 
import javax.management.ObjectName;

/**********************************************************
 * DataNode is a class (and program) that stores a set of
 * blocks for a DFS deployment.  A single deployment can
 * have one or many DataNodes.  Each DataNode communicates
 * regularly with a single NameNode.  It also communicates
 * with client code and other DataNodes from time to time.
 *
 * DataNodes store a series of named blocks.  The DataNode
 * allows client code to read these blocks, or to write new
 * block data.  The DataNode may also, in response to instructions
 * from its NameNode, delete blocks or copy blocks to/from other
 * DataNodes.
 *
 * The DataNode maintains just one critical table:
 *   block-> stream of bytes (of BLOCK_SIZE or less)
 *
 * This info is stored on a local disk.  The DataNode
 * reports the table's contents to the NameNode upon startup
 * and every so often afterwards.
 *
 * DataNodes spend their lives in an endless loop of asking
 * the NameNode for something to do.  A NameNode cannot connect
 * to a DataNode directly; a NameNode simply returns values from
 * functions invoked by a DataNode.
 *
 * DataNodes maintain an open server socket so that client code 
 * or other DataNodes can read/write data.  The host/port for
 * this server is reported to the NameNode, which then sends that
 * information to clients or other DataNodes that might be interested.
 *
 **********************************************************/
@InterfaceAudience.Private
public class DataNode extends Configured 
    implements InterDatanodeProtocol, ClientDatanodeProtocol, FSConstants,
    Runnable, DataNodeMXBean {
  public static final Log LOG = LogFactory.getLog(DataNode.class);
  
  static{
    Configuration.addDefaultResource("hdfs-default.xml");
    Configuration.addDefaultResource("hdfs-site.xml");
  }

  public static final String DN_CLIENTTRACE_FORMAT =
        "src: %s" +      // src IP
        ", dest: %s" +   // dst IP
        ", bytes: %s" +  // byte count
        ", op: %s" +     // operation
        ", cliID: %s" +  // DFSClient id
        ", offset: %s" + // offset
        ", srvID: %s" +  // DatanodeRegistration
        ", blockid: %s" + // block id
        ", duration: %s";  // duration time
        
  static final Log ClientTraceLog =
    LogFactory.getLog(DataNode.class.getName() + ".clienttrace");

  /**
   * Use {@link NetUtils#createSocketAddr(String)} instead.
   */
  @Deprecated
  public static InetSocketAddress createSocketAddr(String target
                                                   ) throws IOException {
    return NetUtils.createSocketAddr(target);
  }
  
  public DatanodeProtocol namenode = null;
  public FSDatasetInterface data = null;
  public DatanodeRegistration dnRegistration = null;

  volatile boolean shouldRun = true;
  private LinkedList<Block> receivedBlockList = new LinkedList<Block>();
  private LinkedList<String> delHints = new LinkedList<String>();
  public final static String EMPTY_DEL_HINT = "";
  AtomicInteger xmitsInProgress = new AtomicInteger();
  Daemon dataXceiverServer = null;
  ThreadGroup threadGroup = null;
  long blockReportInterval;
  //disallow the sending of BR before instructed to do so
  long lastBlockReport = 0;
  boolean resetBlockReportTime = true;
  long initialBlockReportDelay = BLOCKREPORT_INITIAL_DELAY * 1000L;
  long lastHeartbeat = 0;
  long heartBeatInterval;
  private DataStorage storage = null;
  private HttpServer infoServer = null;
  DataNodeMetrics myMetrics;
  private InetSocketAddress nameNodeAddr;
  private InetSocketAddress nameNodeAddrForClient;
  private InetSocketAddress selfAddr;
  private static DataNode datanodeObject = null;
  private Thread dataNodeThread = null;
  String machineName;
  private static String dnThreadName;
  int socketTimeout;
  int socketWriteTimeout = 0;  
  boolean transferToAllowed = true;
  int writePacketSize = 0;
  boolean isBlockTokenEnabled;
  BlockTokenSecretManager blockTokenSecretManager;
  boolean isBlockTokenInitialized = false;
  boolean syncOnClose;
  
  public DataBlockScanner blockScanner = null;
  public Daemon blockScannerThread = null;
  
  /** Activated plug-ins. */
  private List<ServicePlugin> plugins;
  
  private static final Random R = new Random();
  
  // For InterDataNodeProtocol
  public Server ipcServer;

  private SecureResources secureResources = null;  
  
  /**
   * Create the DataNode given a configuration and an array of dataDirs.
   * 'dataDirs' is where the blocks are stored.
   */
  DataNode(final Configuration conf, 
           final AbstractList<File> dataDirs) throws IOException {
    this(conf, dataDirs, null);
  }
  
  /**
   * Start a Datanode with specified server sockets for secure environments
   * where they are run with privileged ports and injected from a higher
   * level of capability
   */
  DataNode(final Configuration conf,
           final AbstractList<File> dataDirs, final SecureResources resources) throws IOException {  
    this(conf, dataDirs, (DatanodeProtocol)RPC.waitForProxy(DatanodeProtocol.class,
                       DatanodeProtocol.versionID,
                       NameNode.getServiceAddress(conf, true), 
                       conf), resources);
  }
  
  /**
   * Create the DataNode given a configuration, an array of dataDirs,
   * and a namenode proxy
   */
  DataNode(final Configuration conf, 
           final AbstractList<File> dataDirs,
           final DatanodeProtocol namenode, final SecureResources resources) throws IOException {
    super(conf);

    DataNode.setDataNode(this);
    
    try {
      startDataNode(conf, dataDirs, namenode, resources);
    } catch (IOException ie) {
      shutdown();
     throw ie;
   }
  }

  private void initConfig(Configuration conf) throws UnknownHostException {
    // use configured nameserver & interface to get local hostname
    if (conf.get(DFSConfigKeys.DFS_DATANODE_HOST_NAME_KEY) != null) {
      machineName = conf.get(DFSConfigKeys.DFS_DATANODE_HOST_NAME_KEY);   
    }
    if (machineName == null) {
      machineName = DNS.getDefaultHost(
                                     conf.get("dfs.datanode.dns.interface","default"),
                                     conf.get("dfs.datanode.dns.nameserver","default"));
    }
    this.nameNodeAddr = NameNode.getServiceAddress(conf, true);
    this.nameNodeAddrForClient = NameNode.getAddress(conf);
    
    this.socketTimeout =  conf.getInt(DFSConfigKeys.DFS_CLIENT_SOCKET_TIMEOUT_KEY,
                                      HdfsConstants.READ_TIMEOUT);
    this.socketWriteTimeout = conf.getInt(DFSConfigKeys.DFS_DATANODE_SOCKET_WRITE_TIMEOUT_KEY,
                                          HdfsConstants.WRITE_TIMEOUT);
    /* Based on results on different platforms, we might need set the default 
     * to false on some of them. */
    this.transferToAllowed = conf.getBoolean("dfs.datanode.transferTo.allowed", 
                                             true);
    this.writePacketSize = conf.getInt(DFSConfigKeys.DFS_CLIENT_WRITE_PACKET_SIZE_KEY, 
                                       DFSConfigKeys.DFS_CLIENT_WRITE_PACKET_SIZE_DEFAULT);

    this.blockReportInterval =
      conf.getLong(DFSConfigKeys.DFS_BLOCKREPORT_INTERVAL_MSEC_KEY, BLOCKREPORT_INTERVAL);
    this.initialBlockReportDelay = conf.getLong(DFSConfigKeys.DFS_BLOCKREPORT_INITIAL_DELAY_KEY,
                                            BLOCKREPORT_INITIAL_DELAY)* 1000L; 
    if (this.initialBlockReportDelay >= blockReportInterval) {
      this.initialBlockReportDelay = 0;
      LOG.info("dfs.blockreport.initialDelay is greater than " +
        "dfs.blockreport.intervalMsec." + " Setting initial delay to 0 msec:");
    }
    this.heartBeatInterval = conf.getLong(DFSConfigKeys.DFS_HEARTBEAT_INTERVAL_KEY, HEARTBEAT_INTERVAL) * 1000L;

    // do we need to sync block file contents to disk when blockfile is closed?
    this.syncOnClose = conf.getBoolean(DFSConfigKeys.DFS_DATANODE_SYNCONCLOSE_KEY, 
                                       DFSConfigKeys.DFS_DATANODE_SYNCONCLOSE_DEFAULT);
  }
  
  private void startInfoServer(Configuration conf) throws IOException {
    // create a servlet to serve full-file content
    InetSocketAddress infoSocAddr = DataNode.getInfoAddr(conf);
    String infoHost = infoSocAddr.getHostName();
    int tmpInfoPort = infoSocAddr.getPort();
    this.infoServer = (secureResources == null) 
       ? new HttpServer("datanode", infoHost, tmpInfoPort, tmpInfoPort == 0, 
           conf, new AccessControlList(conf.get(DFSConfigKeys.DFS_ADMIN, " ")))
       : new HttpServer("datanode", infoHost, tmpInfoPort, tmpInfoPort == 0,
           conf, new AccessControlList(conf.get(DFSConfigKeys.DFS_ADMIN, " ")),
           secureResources.getListener());
    if(LOG.isDebugEnabled()) {
      LOG.debug("Datanode listening on " + infoHost + ":" + tmpInfoPort);
    }
    if (conf.getBoolean("dfs.https.enable", false)) {
      boolean needClientAuth = conf.getBoolean(DFSConfigKeys.DFS_CLIENT_HTTPS_NEED_AUTH_KEY,
                                               DFSConfigKeys.DFS_CLIENT_HTTPS_NEED_AUTH_DEFAULT);
      InetSocketAddress secInfoSocAddr = NetUtils.createSocketAddr(conf.get(
          "dfs.datanode.https.address", infoHost + ":" + 0));
      Configuration sslConf = new HdfsConfiguration(false);
      sslConf.addResource(conf.get("dfs.https.server.keystore.resource",
          "ssl-server.xml"));
      this.infoServer.addSslListener(secInfoSocAddr, sslConf, needClientAuth);
      if(LOG.isDebugEnabled()) {
        LOG.debug("Datanode listening for SSL on " + secInfoSocAddr);
      }
    }
    this.infoServer.addInternalServlet(null, "/streamFile/*", StreamFile.class);
    this.infoServer.addInternalServlet(null, "/getFileChecksum/*",
        FileChecksumServlets.GetServlet.class);
    this.infoServer.setAttribute("datanode.blockScanner", blockScanner);
    this.infoServer.setAttribute(JspHelper.CURRENT_CONF, conf);
    this.infoServer.addServlet(null, "/blockScannerReport", 
                               DataBlockScanner.Servlet.class);
    this.infoServer.start();
    // adjust info port
    this.dnRegistration.setInfoPort(this.infoServer.getPort());
  }
  
  private void initFsDataSet(Configuration conf, AbstractList<File> dataDirs)
      throws IOException {
    // get version and id info from the name-node
    NamespaceInfo nsInfo = handshake();

    StartupOption startOpt = getStartupOption(conf);
    assert startOpt != null : "Startup option must be set.";
    

    boolean simulatedFSDataset = 
        conf.getBoolean("dfs.datanode.simulateddatastorage", false);
    if (simulatedFSDataset) {
        setNewStorageID(dnRegistration);
        dnRegistration.storageInfo.layoutVersion = FSConstants.LAYOUT_VERSION;
        dnRegistration.storageInfo.namespaceID = nsInfo.namespaceID;
        // it would have been better to pass storage as a parameter to
        // constructor below - need to augment ReflectionUtils used below.
        conf.set(DFSConfigKeys.DFS_DATANODE_STORAGEID_KEY, dnRegistration.getStorageID());
        try {
          //Equivalent of following (can't do because Simulated is in test dir)
          //  this.data = new SimulatedFSDataset(conf);
          this.data = (FSDatasetInterface) ReflectionUtils.newInstance(
              Class.forName("org.apache.hadoop.hdfs.server.datanode.SimulatedFSDataset"), conf);
        } catch (ClassNotFoundException e) {
          throw new IOException(StringUtils.stringifyException(e));
        }
    } else { // real storage
      // read storage info, lock data dirs and transition fs state if necessary
      storage.recoverTransitionRead(nsInfo, dataDirs, startOpt);
      // adjust
      this.dnRegistration.setStorageInfo(storage);
      // initialize data node internal structure
      this.data = new FSDataset(storage, conf);
    }
  }
  

  private void startPlugins(Configuration conf) {
    plugins = conf.getInstances("dfs.datanode.plugins", ServicePlugin.class);
    for (ServicePlugin p: plugins) {
      try {
        p.start(this);
        LOG.info("Started plug-in " + p);
      } catch (Throwable t) {
        LOG.warn("ServicePlugin " + p + " could not be started", t);
      }
    }
  }
  

  private void initIpcServer(Configuration conf) throws IOException {
    InetSocketAddress ipcAddr = NetUtils.createSocketAddr(
        conf.get("dfs.datanode.ipc.address"));
    ipcServer = RPC.getServer(DataNode.class, this, ipcAddr.getHostName(),
                              ipcAddr.getPort(), 
                              conf.getInt(DFSConfigKeys.DFS_DATANODE_HANDLER_COUNT_KEY, 
                                          DFSConfigKeys.DFS_DATANODE_HANDLER_COUNT_DEFAULT), 
                              false, conf, blockTokenSecretManager);
    // set service-level authorization security policy
    if (conf.getBoolean(
        CommonConfigurationKeys.HADOOP_SECURITY_AUTHORIZATION, false)) {
      ipcServer.refreshServiceAcl(conf, new HDFSPolicyProvider());
    }

    dnRegistration.setIpcPort(ipcServer.getListenerAddress().getPort());
    LOG.info("dnRegistration = " + dnRegistration);
  }
  

  private void initBlockScanner(Configuration conf) {
    String reason = null;
    if (conf.getInt(DFSConfigKeys.DFS_DATANODE_SCAN_PERIOD_HOURS_KEY, 
                    DFSConfigKeys.DFS_DATANODE_SCAN_PERIOD_HOURS_DEFAULT) < 0) {
      reason = "verification is turned off by configuration";
    } else if ( !(data instanceof FSDataset) ) {
      reason = "verifcation is supported only with FSDataset";
    } 
    if ( reason == null ) {
      blockScanner = new DataBlockScanner(this, (FSDataset)data, conf);
    } else {
      LOG.info("Periodic Block Verification is disabled because " +
               reason + ".");
    }
  }
  
  private void initDataXceiver(Configuration conf) throws IOException {
    // construct registration
    InetSocketAddress socAddr = DataNode.getStreamingAddr(conf);
    int tmpPort = socAddr.getPort();
    this.dnRegistration = new DatanodeRegistration(machineName + ":" + tmpPort);

<<<<<<< HEAD
    // find free port or use privileged port provided
    ServerSocket ss;
    if(secureResources == null) {
      ss = (socketWriteTimeout > 0) ? 
          ServerSocketChannel.open().socket() : new ServerSocket();
          Server.bind(ss, socAddr, 0);
    } else {
      ss = secureResources.getStreamingSocket();
=======
    //create a servlet to serve full-file content
    InetSocketAddress infoSocAddr = NetUtils.createSocketAddr(
        conf.get("dfs.datanode.http.address", "0.0.0.0:50075"));
    String infoHost = infoSocAddr.getHostName();
    int tmpInfoPort = infoSocAddr.getPort();
    this.infoServer = new HttpServer("datanode", infoHost, tmpInfoPort,
        tmpInfoPort == 0, conf);
    if (conf.getBoolean("dfs.https.enable", false)) {
      boolean needClientAuth = conf.getBoolean("dfs.https.need.client.auth", false);
      InetSocketAddress secInfoSocAddr = NetUtils.createSocketAddr(conf.get(
          "dfs.datanode.https.address", infoHost + ":" + 0));
      Configuration sslConf = new Configuration(false);
      sslConf.addResource(conf.get("dfs.https.server.keystore.resource",
          "ssl-server.xml"));
      this.infoServer.addSslListener(secInfoSocAddr, sslConf, needClientAuth);
    }
    this.infoServer.addInternalServlet(null, "/streamFile/*", StreamFile.class);
    this.infoServer.addInternalServlet(null, "/getFileChecksum/*",
        FileChecksumServlets.GetServlet.class);
    this.infoServer.setAttribute("datanode.blockScanner", blockScanner);
    this.infoServer.addServlet(null, "/blockScannerReport", 
                               DataBlockScanner.Servlet.class);
    this.infoServer.start();
    // adjust info port
    this.dnRegistration.setInfoPort(this.infoServer.getPort());
    myMetrics = new DataNodeMetrics(conf, dnRegistration.getName());
    
    // set service-level authorization security policy
    if (conf.getBoolean(
          ServiceAuthorizationManager.SERVICE_AUTHORIZATION_CONFIG, false)) {
      PolicyProvider policyProvider = 
        (PolicyProvider)(ReflectionUtils.newInstance(
            conf.getClass(PolicyProvider.POLICY_PROVIDER_CONFIG, 
                HDFSPolicyProvider.class, PolicyProvider.class), 
            conf));
      SecurityUtil.setPolicy(new ConfiguredPolicy(conf, policyProvider));
>>>>>>> 95a1f919
    }
    ss.setReceiveBufferSize(DEFAULT_DATA_SOCKET_SIZE); 
    // adjust machine name with the actual port
    tmpPort = ss.getLocalPort();
    selfAddr = new InetSocketAddress(ss.getInetAddress().getHostAddress(),
                                     tmpPort);
    this.dnRegistration.setName(machineName + ":" + tmpPort);
    LOG.info("Opened info server at " + tmpPort);
      
    this.threadGroup = new ThreadGroup("dataXceiverServer");
    this.dataXceiverServer = new Daemon(threadGroup, 
        new DataXceiverServer(ss, conf, this));
    this.threadGroup.setDaemon(true); // auto destroy when empty
  }
  
  /**
   * This method starts the data node with the specified conf.
   * 
   * @param conf - the configuration
   *  if conf's CONFIG_PROPERTY_SIMULATED property is set
   *  then a simulated storage based data node is created.
   * 
   * @param dataDirs - only for a non-simulated storage data node
   * @throws IOException
   */
  void startDataNode(Configuration conf, 
                     AbstractList<File> dataDirs,
                     DatanodeProtocol namenode, SecureResources resources
                     ) throws IOException {
    if(UserGroupInformation.isSecurityEnabled() && resources == null)
      throw new RuntimeException("Cannot start secure cluster without " +
      "privileged resources.");

    this.secureResources = resources;
    this.namenode = namenode;
    storage = new DataStorage();
    
    initConfig(conf);
    registerMXBean();
    initDataXceiver(conf);
    initFsDataSet(conf, dataDirs);
    initBlockScanner(conf);
    startInfoServer(conf);
  
    myMetrics = new DataNodeMetrics(conf, dnRegistration.getName());
    // TODO check what code removed here

    initIpcServer(conf);
    startPlugins(conf);
    
    // BlockTokenSecretManager is created here, but it shouldn't be
    // used until it is initialized in register().
    this.blockTokenSecretManager = new BlockTokenSecretManager(false, 0, 0);
  }

  /**
   * Determine the http server's effective addr
   */
  public static InetSocketAddress getInfoAddr(Configuration conf) {
    return NetUtils.createSocketAddr(
        conf.get("dfs.datanode.http.address", "0.0.0.0:50075"));
  }
  
  private void registerMXBean() {
    // register MXBean
    MBeanServer mbs = ManagementFactory.getPlatformMBeanServer(); 
    try {
      ObjectName mxbeanName = new ObjectName("HadoopInfo:type=DataNodeInfo");
      mbs.registerMBean(this, mxbeanName);
    } catch ( javax.management.InstanceAlreadyExistsException iaee ) {
      // in unit tests, we may have multiple datanodes in the same JVM
      LOG.info("DataNode MXBean already registered");
    } catch ( javax.management.JMException e ) {
      LOG.warn("Failed to register DataNode MXBean", e);
    }
  }

  /**
   * Creates either NIO or regular depending on socketWriteTimeout.
   */
  protected Socket newSocket() throws IOException {
    return (socketWriteTimeout > 0) ? 
           SocketChannel.open().socket() : new Socket();                                   
  }
  
  private NamespaceInfo handshake() throws IOException {
    NamespaceInfo nsInfo = new NamespaceInfo();
    while (shouldRun) {
      try {
        nsInfo = namenode.versionRequest();
        break;
      } catch(IOException e) {  // namenode cannot be contacted
        LOG.info("Problem connecting to server: " + getNameNodeAddr(), e);
      }
      try {
        Thread.sleep(1000);
      } catch (InterruptedException ie) {}
    }
    String errorMsg = null;
    // verify build version
    if( ! nsInfo.getBuildVersion().equals( Storage.getBuildVersion() )) {
      errorMsg = "Incompatible build versions: namenode BV = " 
        + nsInfo.getBuildVersion() + "; datanode BV = "
        + Storage.getBuildVersion();
      LOG.fatal( errorMsg );
      try {
        namenode.errorReport( dnRegistration,
                              DatanodeProtocol.NOTIFY, errorMsg );
      } catch( SocketTimeoutException e ) {  // namenode is busy
        LOG.info("Problem connecting to server: " + getNameNodeAddr());
      }
      throw new IOException( errorMsg );
    }
    assert FSConstants.LAYOUT_VERSION == nsInfo.getLayoutVersion() :
      "Data-node and name-node layout versions must be the same."
      + "Expected: "+ FSConstants.LAYOUT_VERSION + " actual "+ nsInfo.getLayoutVersion();
    return nsInfo;
  }

  private static void setDataNode(DataNode node) {
    datanodeObject = node;
  }

  /** Return the DataNode object
   * 
   */
  public static DataNode getDataNode() {
    return datanodeObject;
  } 

  public static InterDatanodeProtocol createInterDataNodeProtocolProxy(
      DatanodeID datanodeid, final Configuration conf, final int socketTimeout)
    throws IOException {
    final InetSocketAddress addr = NetUtils.createSocketAddr(
        datanodeid.getHost() + ":" + datanodeid.getIpcPort());
    if (InterDatanodeProtocol.LOG.isDebugEnabled()) {
      InterDatanodeProtocol.LOG.info("InterDatanodeProtocol addr=" + addr);
    }
    UserGroupInformation loginUgi = UserGroupInformation.getLoginUser();
    try {
      return loginUgi
          .doAs(new PrivilegedExceptionAction<InterDatanodeProtocol>() {
            public InterDatanodeProtocol run() throws IOException {
              return (InterDatanodeProtocol) RPC.getProxy(
                  InterDatanodeProtocol.class, InterDatanodeProtocol.versionID,
                  addr, UserGroupInformation.getCurrentUser(), conf,
                  NetUtils.getDefaultSocketFactory(conf), socketTimeout);
            }
          });
    } catch (InterruptedException ie) {
      throw new IOException(ie.getMessage());
    }
  }

  public InetSocketAddress getNameNodeAddr() {
    return nameNodeAddr;
  }
  
  public InetSocketAddress getNameNodeAddrForClient() {
    return nameNodeAddrForClient;
  }
  
  public InetSocketAddress getSelfAddr() {
    return selfAddr;
  }
    
  DataNodeMetrics getMetrics() {
    return myMetrics;
  }
  
  /** Return DatanodeRegistration */
  public DatanodeRegistration getDatanodeRegistration() {
    return dnRegistration;
<<<<<<< HEAD
=======
  }

  /**
   * Return the namenode's identifier
   */
  public String getNamenode() {
    //return namenode.toString();
    return "<namenode>";
>>>>>>> 95a1f919
  }

  public static void setNewStorageID(DatanodeRegistration dnReg) {
    /* Return 
     * "DS-randInt-ipaddr-currentTimeMillis"
     * It is considered extermely rare for all these numbers to match
     * on a different machine accidentally for the following 
     * a) SecureRandom(INT_MAX) is pretty much random (1 in 2 billion), and
     * b) Good chance ip address would be different, and
     * c) Even on the same machine, Datanode is designed to use different ports.
     * d) Good chance that these are started at different times.
     * For a confict to occur all the 4 above have to match!.
     * The format of this string can be changed anytime in future without
     * affecting its functionality.
     */
    String ip = "unknownIP";
    try {
      ip = DNS.getDefaultIP("default");
    } catch (UnknownHostException ignored) {
      LOG.warn("Could not find ip address of \"default\" inteface.");
    }
    
    int rand = 0;
    try {
      rand = SecureRandom.getInstance("SHA1PRNG").nextInt(Integer.MAX_VALUE);
    } catch (NoSuchAlgorithmException e) {
      LOG.warn("Could not use SecureRandom");
      rand = R.nextInt(Integer.MAX_VALUE);
    }
    dnReg.storageID = "DS-" + rand + "-"+ ip + "-" + dnReg.getPort() + "-" + 
                      System.currentTimeMillis();
  }
  /**
   * Register datanode
   * <p>
   * The datanode needs to register with the namenode on startup in order
   * 1) to report which storage it is serving now and 
   * 2) to receive a registrationID 
   * issued by the namenode to recognize registered datanodes.
   * 
   * @see FSNamesystem#registerDatanode(DatanodeRegistration)
   * @throws IOException
   */
  private void register() throws IOException {
    if (dnRegistration.getStorageID().equals("")) {
      setNewStorageID(dnRegistration);
    }
    while(shouldRun) {
      try {
        // reset name to machineName. Mainly for web interface.
        dnRegistration.name = machineName + ":" + dnRegistration.getPort();
        dnRegistration = namenode.registerDatanode(dnRegistration);
        break;
      } catch(RemoteException re) {
        IOException ue = re.unwrapRemoteException(
                           UnregisteredNodeException.class,
                           DisallowedDatanodeException.class,
                           IncorrectVersionException.class);
        if (ue != re) {
          LOG.warn("DataNode is shutting down: ", re);
          throw ue; 
        }
      } catch(IOException e) {  // namenode cannot be contacted
        LOG.info("Problem connecting to server: " + getNameNodeAddr(), e);
      }
      try {
        Thread.sleep(1000);
      } catch (InterruptedException ie) {}
    }
    assert ("".equals(storage.getStorageID()) 
            && !"".equals(dnRegistration.getStorageID()))
            || storage.getStorageID().equals(dnRegistration.getStorageID()) :
            "New storageID can be assigned only if data-node is not formatted";
    if (storage.getStorageID().equals("")) {
      storage.setStorageID(dnRegistration.getStorageID());
      storage.writeAll();
      LOG.info("New storage id " + dnRegistration.getStorageID()
          + " is assigned to data-node " + dnRegistration.getName());
    }
    if(! storage.getStorageID().equals(dnRegistration.getStorageID())) {
      throw new IOException("Inconsistent storage IDs. Name-node returned "
          + dnRegistration.getStorageID() 
          + ". Expecting " + storage.getStorageID());
    }
    
    if (!isBlockTokenInitialized) {
      /* first time registering with NN */
      ExportedBlockKeys keys = dnRegistration.exportedKeys;
      this.isBlockTokenEnabled = keys.isBlockTokenEnabled();
      if (isBlockTokenEnabled) {
        long blockKeyUpdateInterval = keys.getKeyUpdateInterval();
        long blockTokenLifetime = keys.getTokenLifetime();
        LOG.info("Block token params received from NN: keyUpdateInterval="
            + blockKeyUpdateInterval / (60 * 1000) + " min(s), tokenLifetime="
            + blockTokenLifetime / (60 * 1000) + " min(s)");
        blockTokenSecretManager.setTokenLifetime(blockTokenLifetime);
      }
      isBlockTokenInitialized = true;
    }

    if (isBlockTokenEnabled) {
      blockTokenSecretManager.setKeys(dnRegistration.exportedKeys);
      dnRegistration.exportedKeys = ExportedBlockKeys.DUMMY_KEYS;
    }

    // random short delay - helps scatter the BR from all DNs
    scheduleBlockReport(initialBlockReportDelay);
  }

  /**
   * Shut down this instance of the datanode.
   * Returns only after shutdown is complete.
   * This method can only be called by the offerService thread.
   * Otherwise, deadlock might occur.
   */
  public void shutdown() {
    if (plugins != null) {
      for (ServicePlugin p : plugins) {
        try {
          p.stop();
          LOG.info("Stopped plug-in " + p);
        } catch (Throwable t) {
          LOG.warn("ServicePlugin " + p + " could not be stopped", t);
        }
      }
    }
    
    if (infoServer != null) {
      try {
        infoServer.stop();
      } catch (Exception e) {
        LOG.warn("Exception shutting down DataNode", e);
      }
    }
    if (ipcServer != null) {
      ipcServer.stop();
    }
    this.shouldRun = false;
    if (dataXceiverServer != null) {
      ((DataXceiverServer) this.dataXceiverServer.getRunnable()).kill();
      this.dataXceiverServer.interrupt();

      // wait for all data receiver threads to exit
      if (this.threadGroup != null) {
        int sleepMs = 2;
        while (true) {
          this.threadGroup.interrupt();
          LOG.info("Waiting for threadgroup to exit, active threads is " +
                   this.threadGroup.activeCount());
          if (this.threadGroup.activeCount() == 0) {
            break;
          }
          try {
            Thread.sleep(sleepMs);
          } catch (InterruptedException e) {}
          sleepMs = sleepMs * 3 / 2; // exponential backoff
          if (sleepMs > 1000) {
            sleepMs = 1000;
          }
        }
      }
      // wait for dataXceiveServer to terminate
      try {
        this.dataXceiverServer.join();
      } catch (InterruptedException ie) {
      }
    }
    
    RPC.stopProxy(namenode); // stop the RPC threads
    
    if(upgradeManager != null)
      upgradeManager.shutdownUpgrade();
    if (blockScannerThread != null) { 
      blockScannerThread.interrupt();
      try {
        blockScannerThread.join(3600000L); // wait for at most 1 hour
      } catch (InterruptedException ie) {
      }
    }
    if (storage != null) {
      try {
        this.storage.unlockAll();
      } catch (IOException ie) {
        LOG.warn("Exception when unlocking storage: " + ie, ie);
      }
    }
    if (dataNodeThread != null) {
      dataNodeThread.interrupt();
      try {
        dataNodeThread.join();
      } catch (InterruptedException ie) {
      }
    }
    if (data != null) {
      data.shutdown();
    }
    if (myMetrics != null) {
      myMetrics.shutdown();
    }
  }
  
  
  /** Check if there is no space in disk 
   *  @param e that caused this checkDiskError call
   **/
  protected void checkDiskError(Exception e ) throws IOException {
    
    LOG.warn("checkDiskError: exception: ", e);
    
    if (e.getMessage() != null &&
        e.getMessage().startsWith("No space left on device")) {
      throw new DiskOutOfSpaceException("No space left on device");
    } else {
      checkDiskError();
    }
  }
  
  /**
   *  Check if there is a disk failure and if so, handle the error
   *
   **/
  protected void checkDiskError( ) {
    try {
      data.checkDataDir();
    } catch(DiskErrorException de) {
      handleDiskError(de.getMessage());
    }
  }
  
  private void handleDiskError(String errMsgr) {
<<<<<<< HEAD
    final boolean hasEnoughResources = data.hasEnoughResource();
    LOG.warn("DataNode.handleDiskError: Keep Running: " + hasEnoughResources);

    // If we have enough active valid volumes then we do not want to 
    // shutdown the DN completely.
    int dpError = hasEnoughResources ? DatanodeProtocol.DISK_ERROR  
                                     : DatanodeProtocol.FATAL_DISK_ERROR;  
    
    myMetrics.volumesFailed.inc(1);
    try {
      namenode.errorReport(dnRegistration, dpError, errMsgr);
    } catch (IOException e) {
      LOG.warn("Error reporting disk failure to NameNode: " + 
          StringUtils.stringifyException(e));
    }
    
    if (hasEnoughResources) {
=======
    boolean hasEnoughResource = data.hasEnoughResource();
    LOG.warn("DataNode.handleDiskError: Keep Running: " + hasEnoughResource);
    
    //if hasEnoughtResource = true - more volumes are available, so we don't want 
    // to shutdown DN completely and don't want NN to remove it.
    int dp_error = DatanodeProtocol.DISK_ERROR;
    if(hasEnoughResource == false) {
      // DN will be shutdown and NN should remove it
      dp_error = DatanodeProtocol.FATAL_DISK_ERROR;
    }
    //inform NameNode
    try {
      namenode.errorReport(
                           dnRegistration, dp_error, errMsgr);
    } catch(IOException ignored) {              
    }
    
    
    if(hasEnoughResource) {
>>>>>>> 95a1f919
      scheduleBlockReport(0);
      return; // do not shutdown
    }
    
<<<<<<< HEAD
    LOG.warn("DataNode is shutting down: " + errMsgr);
=======
    LOG.warn("DataNode is shutting down.\n" + errMsgr);
>>>>>>> 95a1f919
    shouldRun = false; 
  }
    
  /** Number of concurrent xceivers per node. */
  int getXceiverCount() {
    return threadGroup == null ? 0 : threadGroup.activeCount();
  }
    
  /**
   * Main loop for the DataNode.  Runs until shutdown,
   * forever calling remote NameNode functions.
   */
  public void offerService() throws Exception {
     
    LOG.info("using BLOCKREPORT_INTERVAL of " + blockReportInterval + "msec" + 
       " Initial delay: " + initialBlockReportDelay + "msec");

    //
    // Now loop for a long time....
    //
    while (shouldRun) {
      try {
        long startTime = now();

        //
        // Every so often, send heartbeat or block-report
        //
        
        if (startTime - lastHeartbeat > heartBeatInterval) {
          //
          // All heartbeat messages include following info:
          // -- Datanode name
          // -- data transfer port
          // -- Total capacity
          // -- Bytes remaining
          //
          lastHeartbeat = startTime;
          DatanodeCommand[] cmds = namenode.sendHeartbeat(dnRegistration,
                                                       data.getCapacity(),
                                                       data.getDfsUsed(),
                                                       data.getRemaining(),
                                                       xmitsInProgress.get(),
                                                       getXceiverCount());
          myMetrics.heartbeats.inc(now() - startTime);
          if (!processCommand(cmds))
            continue;
        }
            
        reportReceivedBlocks();

        DatanodeCommand cmd = blockReport();
        processCommand(cmd);

        // start block scanner
        if (blockScanner != null && blockScannerThread == null &&
            upgradeManager.isUpgradeCompleted()) {
          LOG.info("Starting Periodic block scanner.");
          blockScannerThread = new Daemon(blockScanner);
          blockScannerThread.start();
        }
            
        //
        // There is no work to do;  sleep until hearbeat timer elapses, 
        // or work arrives, and then iterate again.
        //
        long waitTime = heartBeatInterval - (System.currentTimeMillis() - lastHeartbeat);
        synchronized(receivedBlockList) {
          if (waitTime > 0 && receivedBlockList.size() == 0) {
            try {
              receivedBlockList.wait(waitTime);
            } catch (InterruptedException ie) {
            }
          }
        } // synchronized
      } catch(RemoteException re) {
        String reClass = re.getClassName();
        if (UnregisteredNodeException.class.getName().equals(reClass) ||
            DisallowedDatanodeException.class.getName().equals(reClass) ||
            IncorrectVersionException.class.getName().equals(reClass)) {
          LOG.warn("DataNode is shutting down: " + 
                   StringUtils.stringifyException(re));
          shutdown();
          return;
        }
        LOG.warn(StringUtils.stringifyException(re));
        try {
          long sleepTime = Math.min(1000, heartBeatInterval);
          Thread.sleep(sleepTime);
        } catch (InterruptedException ie) {
          Thread.currentThread().interrupt();
        }
      } catch (IOException e) {
        LOG.warn(StringUtils.stringifyException(e));
      }
    } // while (shouldRun)
  } // offerService

  /**
   * Process an array of datanode commands
   * 
   * @param cmds an array of datanode commands
   * @return true if further processing may be required or false otherwise. 
   */
  private boolean processCommand(DatanodeCommand[] cmds) {
    if (cmds != null) {
      for (DatanodeCommand cmd : cmds) {
        try {
          if (processCommand(cmd) == false) {
            return false;
          }
        } catch (IOException ioe) {
          LOG.warn("Error processing datanode Command", ioe);
        }
      }
    }
    return true;
  }
  
    /**
     * 
     * @param cmd
     * @return true if further processing may be required or false otherwise. 
     * @throws IOException
     */
  private boolean processCommand(DatanodeCommand cmd) throws IOException {
    if (cmd == null)
      return true;
    final BlockCommand bcmd = cmd instanceof BlockCommand? (BlockCommand)cmd: null;

    switch(cmd.getAction()) {
    case DatanodeProtocol.DNA_TRANSFER:
      // Send a copy of a block to another datanode
      transferBlocks(bcmd.getBlocks(), bcmd.getTargets());
      myMetrics.blocksReplicated.inc(bcmd.getBlocks().length);
      break;
    case DatanodeProtocol.DNA_INVALIDATE:
      //
      // Some local block(s) are obsolete and can be 
      // safely garbage-collected.
      //
      Block toDelete[] = bcmd.getBlocks();
      try {
        if (blockScanner != null) {
          blockScanner.deleteBlocks(toDelete);
        }
        data.invalidate(toDelete);
      } catch(IOException e) {
        checkDiskError();
        throw e;
      }
      myMetrics.blocksRemoved.inc(toDelete.length);
      break;
    case DatanodeProtocol.DNA_SHUTDOWN:
      // shut down the data node
      this.shutdown();
      return false;
    case DatanodeProtocol.DNA_REGISTER:
      // namenode requested a registration - at start or if NN lost contact
      LOG.info("DatanodeCommand action: DNA_REGISTER");
      if (shouldRun) {
        register();
      }
      break;
    case DatanodeProtocol.DNA_FINALIZE:
      storage.finalizeUpgrade();
      break;
    case UpgradeCommand.UC_ACTION_START_UPGRADE:
      // start distributed upgrade here
      processDistributedUpgradeCommand((UpgradeCommand)cmd);
      break;
    case DatanodeProtocol.DNA_RECOVERBLOCK:
      recoverBlocks(((BlockRecoveryCommand)cmd).getRecoveringBlocks());
      break;
    case DatanodeProtocol.DNA_ACCESSKEYUPDATE:
      LOG.info("DatanodeCommand action: DNA_ACCESSKEYUPDATE");
      if (isBlockTokenEnabled) {
        blockTokenSecretManager.setKeys(((KeyUpdateCommand) cmd).getExportedKeys());
      }
      break;
    default:
      LOG.warn("Unknown DatanodeCommand action: " + cmd.getAction());
    }
    return true;
  }

  // Distributed upgrade manager
  UpgradeManagerDatanode upgradeManager = new UpgradeManagerDatanode(this);

  private void processDistributedUpgradeCommand(UpgradeCommand comm
                                               ) throws IOException {
    assert upgradeManager != null : "DataNode.upgradeManager is null.";
    upgradeManager.processUpgradeCommand(comm);
  }

  /**
   * Report received blocks and delete hints to the Namenode
   * @throws IOException
   */
  private void reportReceivedBlocks() throws IOException {
    //check if there are newly received blocks
    Block [] blockArray=null;
    String [] delHintArray=null;
    synchronized(receivedBlockList) {
      synchronized(delHints){
        int numBlocks = receivedBlockList.size();
        if (numBlocks > 0) {
          if(numBlocks!=delHints.size()) {
            LOG.warn("Panic: receiveBlockList and delHints are not of the same length" );
          }
          //
          // Send newly-received blockids to namenode
          //
          blockArray = receivedBlockList.toArray(new Block[numBlocks]);
          delHintArray = delHints.toArray(new String[numBlocks]);
        }
      }
    }
    if (blockArray != null) {
      if(delHintArray == null || delHintArray.length != blockArray.length ) {
        LOG.warn("Panic: block array & delHintArray are not the same" );
      }
      namenode.blockReceived(dnRegistration, blockArray, delHintArray);
      synchronized(receivedBlockList) {
        synchronized(delHints){
          for(int i=0; i<blockArray.length; i++) {
            receivedBlockList.remove(blockArray[i]);
            delHints.remove(delHintArray[i]);
          }
        }
      }
    }
  }

  /**
   * Report the list blocks to the Namenode
   * @throws IOException
   */
  private DatanodeCommand blockReport() throws IOException {
    // send block report
    DatanodeCommand cmd = null;
    long startTime = now();
    if (startTime - lastBlockReport > blockReportInterval) {
      //
      // Send latest block report if timer has expired.
      // Get back a list of local block(s) that are obsolete
      // and can be safely GC'ed.
      //
      long brStartTime = now();
      BlockListAsLongs bReport = data.getBlockReport();

      cmd = namenode.blockReport(dnRegistration, bReport.getBlockListAsLongs());
      long brTime = now() - brStartTime;
      myMetrics.blockReports.inc(brTime);
      LOG.info("BlockReport of " + bReport.getNumberOfBlocks() +
          " blocks got processed in " + brTime + " msecs");
      //
      // If we have sent the first block report, then wait a random
      // time before we start the periodic block reports.
      //
      if (resetBlockReportTime) {
        lastBlockReport = startTime - R.nextInt((int)(blockReportInterval));
        resetBlockReportTime = false;
      } else {
        /* say the last block report was at 8:20:14. The current report
         * should have started around 9:20:14 (default 1 hour interval).
         * If current time is :
         *   1) normal like 9:20:18, next report should be at 10:20:14
         *   2) unexpected like 11:35:43, next report should be at 12:20:14
         */
        lastBlockReport += (now() - lastBlockReport) /
                           blockReportInterval * blockReportInterval;
      }
    }
    return cmd;
  }

  /**
   * Start distributed upgrade if it should be initiated by the data-node.
   */
  private void startDistributedUpgradeIfNeeded() throws IOException {
    UpgradeManagerDatanode um = DataNode.getDataNode().upgradeManager;
    assert um != null : "DataNode.upgradeManager is null.";
    if(!um.getUpgradeState())
      return;
    um.setUpgradeState(false, um.getUpgradeVersion());
    um.startUpgrade();
    return;
  }

  private void transferBlock( Block block, 
                              DatanodeInfo xferTargets[] 
                              ) throws IOException {
    if (!data.isValidBlock(block)) {
      // block does not exist or is under-construction
      String errStr = "Can't send invalid block " + block;
      LOG.info(errStr);
      namenode.errorReport(dnRegistration, 
                           DatanodeProtocol.INVALID_BLOCK, 
                           errStr);
      return;
    }

    // Check if NN recorded length matches on-disk length 
    long onDiskLength = data.getLength(block);
    if (block.getNumBytes() > onDiskLength) {
      // Shorter on-disk len indicates corruption so report NN the corrupt block
      namenode.reportBadBlocks(new LocatedBlock[]{
          new LocatedBlock(block, new DatanodeInfo[] {
              new DatanodeInfo(dnRegistration)})});
      LOG.info("Can't replicate block " + block
          + " because on-disk length " + onDiskLength 
          + " is shorter than NameNode recorded length " + block.getNumBytes());
      return;
    }
    
    int numTargets = xferTargets.length;
    if (numTargets > 0) {
      if (LOG.isInfoEnabled()) {
        StringBuilder xfersBuilder = new StringBuilder();
        for (int i = 0; i < numTargets; i++) {
          xfersBuilder.append(xferTargets[i].getName());
          xfersBuilder.append(" ");
        }
        LOG.info(dnRegistration + " Starting thread to transfer block " + 
                 block + " to " + xfersBuilder);                       
      }

      new Daemon(new DataTransfer(xferTargets, block,
          BlockConstructionStage.PIPELINE_SETUP_CREATE)).start();
    }
  }

  private void transferBlocks( Block blocks[], 
                               DatanodeInfo xferTargets[][] 
                               ) {
    for (int i = 0; i < blocks.length; i++) {
      try {
        transferBlock(blocks[i], xferTargets[i]);
      } catch (IOException ie) {
        LOG.warn("Failed to transfer block " + blocks[i], ie);
      }
    }
  }

  /*
   * Informing the name node could take a long long time! Should we wait
   * till namenode is informed before responding with success to the
   * client? For now we don't.
   */
  protected void notifyNamenodeReceivedBlock(Block block, String delHint) {
    if(block==null || delHint==null) {
      throw new IllegalArgumentException(block==null?"Block is null":"delHint is null");
    }
    synchronized (receivedBlockList) {
      synchronized (delHints) {
        receivedBlockList.add(block);
        delHints.add(delHint);
        receivedBlockList.notifyAll();
      }
    }
  }

  


  /* ********************************************************************
  Protocol when a client reads data from Datanode (Cur Ver: 9):
  
  Client's Request :
  =================
   
     Processed in DataXceiver:
     +----------------------------------------------+
     | Common Header   | 1 byte OP == OP_READ_BLOCK |
     +----------------------------------------------+
     
     Processed in readBlock() :
     +-------------------------------------------------------------------------+
     | 8 byte Block ID | 8 byte genstamp | 8 byte start offset | 8 byte length |
     +-------------------------------------------------------------------------+
     |   vInt length   |  <DFSClient id> |
     +-----------------------------------+
     
     Client sends optional response only at the end of receiving data.
       
  DataNode Response :
  ===================
   
    In readBlock() :
    If there is an error while initializing BlockSender :
       +---------------------------+
       | 2 byte OP_STATUS_ERROR    | and connection will be closed.
       +---------------------------+
    Otherwise
       +---------------------------+
       | 2 byte OP_STATUS_SUCCESS  |
       +---------------------------+
       
    Actual data, sent by BlockSender.sendBlock() :
    
      ChecksumHeader :
      +--------------------------------------------------+
      | 1 byte CHECKSUM_TYPE | 4 byte BYTES_PER_CHECKSUM |
      +--------------------------------------------------+
      Followed by actual data in the form of PACKETS: 
      +------------------------------------+
      | Sequence of data PACKETs ....      |
      +------------------------------------+
    
    A "PACKET" is defined further below.
    
    The client reads data until it receives a packet with 
    "LastPacketInBlock" set to true or with a zero length. If there is 
    no checksum error, it replies to DataNode with OP_STATUS_CHECKSUM_OK:
    
    Client optional response at the end of data transmission of any length:
      +------------------------------+
      | 2 byte OP_STATUS_CHECKSUM_OK |
      +------------------------------+
    The DataNode always checks OP_STATUS_CHECKSUM_OK. It will close the
    client connection if it is absent.
    
    PACKET : Contains a packet header, checksum and data. Amount of data
    ======== carried is set by BUFFER_SIZE.
    
      +-----------------------------------------------------+
      | 4 byte packet length (excluding packet header)      |
      +-----------------------------------------------------+
      | 8 byte offset in the block | 8 byte sequence number |
      +-----------------------------------------------------+
      | 1 byte isLastPacketInBlock                          |
      +-----------------------------------------------------+
      | 4 byte Length of actual data                        |
      +-----------------------------------------------------+
      | x byte checksum data. x is defined below            |
      +-----------------------------------------------------+
      | actual data ......                                  |
      +-----------------------------------------------------+
      
      x = (length of data + BYTE_PER_CHECKSUM - 1)/BYTES_PER_CHECKSUM *
          CHECKSUM_SIZE
          
      CHECKSUM_SIZE depends on CHECKSUM_TYPE (usually, 4 for CRC32)
      
      The above packet format is used while writing data to DFS also.
      Not all the fields might be used while reading.
    
   ************************************************************************ */

  /**
   * Used for transferring a block of data.  This class
   * sends a piece of data to another DataNode.
   */
  private class DataTransfer implements Runnable {
    final DatanodeInfo[] targets;
    final Block b;
    final BlockConstructionStage stage;

    /**
     * Connect to the first item in the target list.  Pass along the 
     * entire target list, the block, and the data.
     */
    DataTransfer(DatanodeInfo targets[], Block b, BlockConstructionStage stage
        ) throws IOException {
      this.targets = targets;
      this.b = b;
      this.stage = stage;
    }

    /**
     * Do the deed, write the bytes
     */
    public void run() {
      xmitsInProgress.getAndIncrement();
      Socket sock = null;
      DataOutputStream out = null;
      BlockSender blockSender = null;
      
      try {
        InetSocketAddress curTarget = 
          NetUtils.createSocketAddr(targets[0].getName());
        sock = newSocket();
        NetUtils.connect(sock, curTarget, socketTimeout);
        sock.setSoTimeout(targets.length * socketTimeout);

        long writeTimeout = socketWriteTimeout + 
                            HdfsConstants.WRITE_TIMEOUT_EXTENSION * (targets.length-1);
        OutputStream baseStream = NetUtils.getOutputStream(sock, writeTimeout);
        out = new DataOutputStream(new BufferedOutputStream(baseStream, 
                                                            SMALL_BUFFER_SIZE));

        blockSender = new BlockSender(b, 0, b.getNumBytes(), 
            false, false, false, DataNode.this);
        DatanodeInfo srcNode = new DatanodeInfo(dnRegistration);

        //
        // Header info
        //
        Token<BlockTokenIdentifier> accessToken = BlockTokenSecretManager.DUMMY_TOKEN;
        if (isBlockTokenEnabled) {
          accessToken = blockTokenSecretManager.generateToken(null, b,
          EnumSet.of(BlockTokenSecretManager.AccessMode.WRITE));
        }

        DataTransferProtocol.Sender.opWriteBlock(out,
<<<<<<< HEAD
            b, 0, stage, 0, 0, 0, "", srcNode, targets, accessToken);
=======
            b.getBlockId(), b.getGenerationStamp(), 0, 
            BlockConstructionStage.PIPELINE_SETUP_CREATE, 0, 0, 0, "",
            srcNode, targets, accessToken);
>>>>>>> 95a1f919

        // send data & checksum
        blockSender.sendBlock(out, baseStream, null);

        // no response necessary
        LOG.info(dnRegistration + ":Transmitted block " + b + " to " + curTarget);

      } catch (IOException ie) {
        LOG.warn(dnRegistration + ":Failed to transfer " + b + " to " + targets[0].getName()
            + " got " + StringUtils.stringifyException(ie));
        // check if there are any disk problem
<<<<<<< HEAD
        checkDiskError();
=======
        datanode.checkDiskError();
>>>>>>> 95a1f919
        
      } finally {
        xmitsInProgress.getAndDecrement();
        IOUtils.closeStream(blockSender);
        IOUtils.closeStream(out);
        IOUtils.closeSocket(sock);
      }
    }
  }
  
  /**
   * After a block becomes finalized, a datanode increases metric counter,
   * notifies namenode, and adds it to the block scanner
   * @param block
   * @param delHint
   */
  void closeBlock(Block block, String delHint) {
    myMetrics.blocksWritten.inc();
    notifyNamenodeReceivedBlock(block, delHint);
    if (blockScanner != null) {
      blockScanner.addBlock(block);
    }
  }

  /**
   * No matter what kind of exception we get, keep retrying to offerService().
   * That's the loop that connects to the NameNode and provides basic DataNode
   * functionality.
   *
   * Only stop when "shouldRun" is turned off (which can only happen at shutdown).
   */
  public void run() {
    LOG.info(dnRegistration + "In DataNode.run, data = " + data);

    // start dataXceiveServer
    dataXceiverServer.start();
    ipcServer.start();
        
    while (shouldRun) {
      try {
        startDistributedUpgradeIfNeeded();
        offerService();
      } catch (Exception ex) {
        LOG.error("Exception: " + StringUtils.stringifyException(ex));
        if (shouldRun) {
          try {
            Thread.sleep(5000);
          } catch (InterruptedException ie) {
          }
        }
      }
    }
        
    LOG.info(dnRegistration + ":Finishing DataNode in: "+data);
    shutdown();
  }
    
  /** Start a single datanode daemon and wait for it to finish.
   *  If this thread is specifically interrupted, it will stop waiting.
   */
  public static void runDatanodeDaemon(DataNode dn) throws IOException {
    if (dn != null) {
      //register datanode
      dn.register();
      dn.dataNodeThread = new Thread(dn, dnThreadName);
      dn.dataNodeThread.setDaemon(true); // needed for JUnit testing
      dn.dataNodeThread.start();
    }
  }
  
  static boolean isDatanodeUp(DataNode dn) {
    return dn.dataNodeThread != null && dn.dataNodeThread.isAlive();
  }

  /** Instantiate a single datanode object. This must be run by invoking
   *  {@link DataNode#runDatanodeDaemon(DataNode)} subsequently. 
   */
  public static DataNode instantiateDataNode(String args[],
                                      Configuration conf) throws IOException {
    return instantiateDataNode(args, conf, null);
  }
  
  /** Instantiate a single datanode object, along with its secure resources. 
   * This must be run by invoking{@link DataNode#runDatanodeDaemon(DataNode)} 
   * subsequently. 
   */
  public static DataNode instantiateDataNode(String args [], Configuration conf,
      SecureResources resources) throws IOException {
    if (conf == null)
      conf = new HdfsConfiguration();
    
    if (args != null) {
      // parse generic hadoop options
      GenericOptionsParser hParser = new GenericOptionsParser(conf, args);
      args = hParser.getRemainingArgs();
    }
    
    if (!parseArguments(args, conf)) {
      printUsage();
      return null;
    }
    if (conf.get("dfs.network.script") != null) {
      LOG.error("This configuration for rack identification is not supported" +
          " anymore. RackID resolution is handled by the NameNode.");
      System.exit(-1);
    }
    Collection<URI> dataDirs = getStorageDirs(conf);
    dnThreadName = "DataNode: [" +
                    StringUtils.uriToString(dataDirs.toArray(new URI[0])) + "]";
   UserGroupInformation.setConfiguration(conf);
    SecurityUtil.login(conf, DFSConfigKeys.DFS_DATANODE_KEYTAB_FILE_KEY,
        DFSConfigKeys.DFS_DATANODE_USER_NAME_KEY);
    return makeInstance(dataDirs, conf, resources);
  }

  static Collection<URI> getStorageDirs(Configuration conf) {
    Collection<String> dirNames =
      conf.getTrimmedStringCollection(DFSConfigKeys.DFS_DATANODE_DATA_DIR_KEY);
    return Util.stringCollectionAsURIs(dirNames);
  }

  /** Instantiate & Start a single datanode daemon and wait for it to finish.
   *  If this thread is specifically interrupted, it will stop waiting.
   */
  public static DataNode createDataNode(String args[],
                                 Configuration conf) throws IOException {
    return createDataNode(args, conf, null);
  }
  
  /** Instantiate & Start a single datanode daemon and wait for it to finish.
   *  If this thread is specifically interrupted, it will stop waiting.
   */
  @InterfaceAudience.Private
  public static DataNode createDataNode(String args[], Configuration conf,
      SecureResources resources) throws IOException {
    DataNode dn = instantiateDataNode(args, conf, resources);
    runDatanodeDaemon(dn);
    return dn;
  }

  void join() {
    if (dataNodeThread != null) {
      try {
        dataNodeThread.join();
      } catch (InterruptedException e) {}
    }
  }

  /**
   * Make an instance of DataNode after ensuring that at least one of the
   * given data directories (and their parent directories, if necessary)
   * can be created.
   * @param dataDirs List of directories, where the new DataNode instance should
   * keep its files.
   * @param conf Configuration instance to use.
   * @param resources Secure resources needed to run under Kerberos
   * @return DataNode instance for given list of data dirs and conf, or null if
   * no directory from this directory list can be created.
   * @throws IOException
   */
  static DataNode makeInstance(Collection<URI> dataDirs, Configuration conf,
      SecureResources resources) throws IOException {
    LocalFileSystem localFS = FileSystem.getLocal(conf);
    FsPermission permission = new FsPermission(
        conf.get(DFSConfigKeys.DFS_DATANODE_DATA_DIR_PERMISSION_KEY,
                 DFSConfigKeys.DFS_DATANODE_DATA_DIR_PERMISSION_DEFAULT));
    ArrayList<File> dirs = getDataDirsFromURIs(dataDirs, localFS, permission);

    assert dirs.size() > 0 : "number of data directories should be > 0";
    return new DataNode(conf, dirs, resources);
  }

  // DataNode ctor expects AbstractList instead of List or Collection...
  static ArrayList<File> getDataDirsFromURIs(Collection<URI> dataDirs,
      LocalFileSystem localFS, FsPermission permission) throws IOException {
    ArrayList<File> dirs = new ArrayList<File>();
    StringBuilder invalidDirs = new StringBuilder();
    for (URI dirURI : dataDirs) {
      if (!"file".equalsIgnoreCase(dirURI.getScheme())) {
        LOG.warn("Unsupported URI schema in " + dirURI + ". Ignoring ...");
        invalidDirs.append("\"").append(dirURI).append("\" ");
        continue;
      }
      // drop any (illegal) authority in the URI for backwards compatibility
      File data = new File(dirURI.getPath());
      try {
        DiskChecker.checkDir(localFS, new Path(data.toURI()), permission);
        dirs.add(data);
      } catch (IOException e) {
        LOG.warn("Invalid directory in: "
                 + DFSConfigKeys.DFS_DATANODE_DATA_DIR_KEY + ": ", e);
        invalidDirs.append("\"").append(data.getCanonicalPath()).append("\" ");
      }
    }
    if (dirs.size() == 0)
      throw new IOException("All directories in "
          + DFSConfigKeys.DFS_DATANODE_DATA_DIR_KEY + " are invalid: "
          + invalidDirs);
    return dirs;
  }

  @Override
  public String toString() {
    return "DataNode{" +
      "data=" + data +
      (dnRegistration != null ?
          (", localName='" + dnRegistration.getName() + "'" +
              ", storageID='" + dnRegistration.getStorageID() + "'")
          : "") +
      ", xmitsInProgress=" + xmitsInProgress.get() +
      "}";
  }
  
  private static void printUsage() {
    System.err.println("Usage: java DataNode");
    System.err.println("           [-rollback]");
  }

  /**
   * Parse and verify command line arguments and set configuration parameters.
   *
   * @return false if passed argements are incorrect
   */
  private static boolean parseArguments(String args[], 
                                        Configuration conf) {
    int argsLen = (args == null) ? 0 : args.length;
    StartupOption startOpt = StartupOption.REGULAR;
    for(int i=0; i < argsLen; i++) {
      String cmd = args[i];
      if ("-r".equalsIgnoreCase(cmd) || "--rack".equalsIgnoreCase(cmd)) {
        LOG.error("-r, --rack arguments are not supported anymore. RackID " +
            "resolution is handled by the NameNode.");
        System.exit(-1);
      } else if ("-rollback".equalsIgnoreCase(cmd)) {
        startOpt = StartupOption.ROLLBACK;
      } else if ("-regular".equalsIgnoreCase(cmd)) {
        startOpt = StartupOption.REGULAR;
      } else
        return false;
    }
    setStartupOption(conf, startOpt);
    return true;
  }

  private static void setStartupOption(Configuration conf, StartupOption opt) {
    conf.set("dfs.datanode.startup", opt.toString());
  }

  static StartupOption getStartupOption(Configuration conf) {
    return StartupOption.valueOf(conf.get("dfs.datanode.startup",
                                          StartupOption.REGULAR.toString()));
  }

  /**
   * This methods  arranges for the data node to send the block report at the next heartbeat.
   */
  public void scheduleBlockReport(long delay) {
    if (delay > 0) { // send BR after random delay
      lastBlockReport = System.currentTimeMillis()
                            - ( blockReportInterval - R.nextInt((int)(delay)));
    } else { // send at next heartbeat
      lastBlockReport = lastHeartbeat - blockReportInterval;
    }
    resetBlockReportTime = true; // reset future BRs for randomness
  }
  
  
  /**
   * This method is used for testing. 
   * Examples are adding and deleting blocks directly.
   * The most common usage will be when the data node's storage is similated.
   * 
   * @return the fsdataset that stores the blocks
   */
  public FSDatasetInterface getFSDataset() {
    return data;
  }


  public static void secureMain(String args[], SecureResources resources) {
    try {
      StringUtils.startupShutdownMessage(DataNode.class, args, LOG);
      DataNode datanode = createDataNode(args, null, resources);
      if (datanode != null)
        datanode.join();
    } catch (Throwable e) {
      LOG.error(StringUtils.stringifyException(e));
      System.exit(-1);
    }
  }
  
  public static void main(String args[]) {
    secureMain(args, null);
  }

  public Daemon recoverBlocks(final Collection<RecoveringBlock> blocks) {
    Daemon d = new Daemon(threadGroup, new Runnable() {
      /** Recover a list of blocks. It is run by the primary datanode. */
      public void run() {
        for(RecoveringBlock b : blocks) {
          try {
            logRecoverBlock("NameNode", b.getBlock(), b.getLocations());
            recoverBlock(b);
          } catch (IOException e) {
            LOG.warn("recoverBlocks FAILED: " + b, e);
          }
        }
      }
    });
    d.start();
    return d;
  }

  // InterDataNodeProtocol implementation
  @Override // InterDatanodeProtocol
  public ReplicaRecoveryInfo initReplicaRecovery(RecoveringBlock rBlock)
  throws IOException {
    return data.initReplicaRecovery(rBlock);
  }

  /**
   * Convenience method, which unwraps RemoteException.
   * @throws IOException not a RemoteException.
   */
  private static ReplicaRecoveryInfo callInitReplicaRecovery(
      InterDatanodeProtocol datanode,
      RecoveringBlock rBlock) throws IOException {
    try {
      return datanode.initReplicaRecovery(rBlock);
    } catch(RemoteException re) {
      throw re.unwrapRemoteException();
    }
  }

<<<<<<< HEAD
=======
  @Override // InterDatanodeProtocol
  public ReplicaRecoveryInfo initReplicaRecovery(RecoveringBlock rBlock)
  throws IOException {
    return data.initReplicaRecovery(rBlock);
  }

  /**
   * Convenience method, which unwraps RemoteException.
   * @throws IOException not a RemoteException.
   */
  private static ReplicaRecoveryInfo callInitReplicaRecovery(
      InterDatanodeProtocol datanode,
      RecoveringBlock rBlock) throws IOException {
    try {
      return datanode.initReplicaRecovery(rBlock);
    } catch(RemoteException re) {
      throw re.unwrapRemoteException();
    }
  }

>>>>>>> 95a1f919
  /**
   * Update replica with the new generation stamp and length.  
   */
  @Override // InterDatanodeProtocol
  public Block updateReplicaUnderRecovery(Block oldBlock,
                                          long recoveryId,
                                          long newLength) throws IOException {
    ReplicaInfo r =
      data.updateReplicaUnderRecovery(oldBlock, recoveryId, newLength);
    return new Block(r);
  }

  /** {@inheritDoc} */
  public long getProtocolVersion(String protocol, long clientVersion
      ) throws IOException {
    if (protocol.equals(InterDatanodeProtocol.class.getName())) {
      return InterDatanodeProtocol.versionID; 
    } else if (protocol.equals(ClientDatanodeProtocol.class.getName())) {
      return ClientDatanodeProtocol.versionID; 
    }
    throw new IOException("Unknown protocol to " + getClass().getSimpleName()
        + ": " + protocol);
  }

<<<<<<< HEAD
  @Override
  public ProtocolSignature getProtocolSignature(String protocol,
      long clientVersion, int clientMethodsHash) throws IOException {
    return ProtocolSignature.getProtocolSignature(
        this, protocol, clientVersion, clientMethodsHash);
  }

  /** A convenient class used in block recovery */
  static class BlockRecord { 
=======
  /** A convenient class used in block recovery */
  private static class BlockRecord { 
>>>>>>> 95a1f919
    final DatanodeID id;
    final InterDatanodeProtocol datanode;
    final ReplicaRecoveryInfo rInfo;
    
    BlockRecord(DatanodeID id,
                InterDatanodeProtocol datanode,
                ReplicaRecoveryInfo rInfo) {
      this.id = id;
      this.datanode = datanode;
      this.rInfo = rInfo;
    }

    /** {@inheritDoc} */
    public String toString() {
      return "block:" + rInfo + " node:" + id;
    }
  }

  /** Recover a block */
  private void recoverBlock(RecoveringBlock rBlock) throws IOException {
    Block block = rBlock.getBlock();
    DatanodeInfo[] targets = rBlock.getLocations();
    DatanodeID[] datanodeids = (DatanodeID[])targets;
    List<BlockRecord> syncList = new ArrayList<BlockRecord>(datanodeids.length);
    int errorCount = 0;

    //check generation stamps
    for(DatanodeID id : datanodeids) {
      try {
        InterDatanodeProtocol datanode = dnRegistration.equals(id)?
<<<<<<< HEAD
            this: DataNode.createInterDataNodeProtocolProxy(id, getConf(),
                socketTimeout);
=======
            this: DataNode.createInterDataNodeProtocolProxy(id, getConf());
>>>>>>> 95a1f919
        ReplicaRecoveryInfo info = callInitReplicaRecovery(datanode, rBlock);
        if (info != null &&
            info.getGenerationStamp() >= block.getGenerationStamp() &&
            info.getNumBytes() > 0) {
          syncList.add(new BlockRecord(id, datanode, info));
        }
      } catch (RecoveryInProgressException ripE) {
        InterDatanodeProtocol.LOG.warn(
            "Recovery for replica " + block + " on data-node " + id
            + " is already in progress. Recovery id = "
            + rBlock.getNewGenerationStamp() + " is aborted.", ripE);
        return;
      } catch (IOException e) {
        ++errorCount;
        InterDatanodeProtocol.LOG.warn(
            "Failed to obtain replica info for block (=" + block 
            + ") from datanode (=" + id + ")", e);
      }
    }

    if (errorCount == datanodeids.length) {
      throw new IOException("All datanodes failed: block=" + block
          + ", datanodeids=" + Arrays.asList(datanodeids));
    }

    syncBlock(rBlock, syncList);
  }

  /** Block synchronization */
<<<<<<< HEAD
  void syncBlock(RecoveringBlock rBlock,
=======
  private void syncBlock(RecoveringBlock rBlock,
>>>>>>> 95a1f919
                         List<BlockRecord> syncList) throws IOException {
    Block block = rBlock.getBlock();
    long recoveryId = rBlock.getNewGenerationStamp();
    if (LOG.isDebugEnabled()) {
      LOG.debug("block=" + block + ", (length=" + block.getNumBytes()
          + "), syncList=" + syncList);
    }

    // syncList.isEmpty() means that all data-nodes do not have the block
    // or their replicas have 0 length.
    // The block can be deleted.
    if (syncList.isEmpty()) {
      namenode.commitBlockSynchronization(block, recoveryId, 0,
          true, true, DatanodeID.EMPTY_ARRAY);
      return;
    }

    // Calculate the best available replica state.
    ReplicaState bestState = ReplicaState.RWR;
    long finalizedLength = -1;
    for(BlockRecord r : syncList) {
      assert r.rInfo.getNumBytes() > 0 : "zero length replica";
      ReplicaState rState = r.rInfo.getOriginalReplicaState(); 
      if(rState.getValue() < bestState.getValue())
        bestState = rState;
      if(rState == ReplicaState.FINALIZED) {
        if(finalizedLength > 0 && finalizedLength != r.rInfo.getNumBytes())
          throw new IOException("Inconsistent size of finalized replicas. " +
              "Replica " + r.rInfo + " expected size: " + finalizedLength);
        finalizedLength = r.rInfo.getNumBytes();
      }
    }

    // Calculate list of nodes that will participate in the recovery
    // and the new block size
    List<BlockRecord> participatingList = new ArrayList<BlockRecord>();
    Block newBlock = new Block(block.getBlockId(), -1, recoveryId);
    switch(bestState) {
    case FINALIZED:
      assert finalizedLength > 0 : "finalizedLength is not positive";
      for(BlockRecord r : syncList) {
        ReplicaState rState = r.rInfo.getOriginalReplicaState();
        if(rState == ReplicaState.FINALIZED ||
           rState == ReplicaState.RBW &&
                      r.rInfo.getNumBytes() == finalizedLength)
          participatingList.add(r);
      }
      newBlock.setNumBytes(finalizedLength);
      break;
    case RBW:
    case RWR:
      long minLength = Long.MAX_VALUE;
      for(BlockRecord r : syncList) {
        ReplicaState rState = r.rInfo.getOriginalReplicaState();
        if(rState == bestState) {
          minLength = Math.min(minLength, r.rInfo.getNumBytes());
          participatingList.add(r);
        }
      }
      newBlock.setNumBytes(minLength);
      break;
    case RUR:
    case TEMPORARY:
      assert false : "bad replica state: " + bestState;
    }

    List<DatanodeID> failedList = new ArrayList<DatanodeID>();
    List<DatanodeID> successList = new ArrayList<DatanodeID>();
    for(BlockRecord r : participatingList) {
      try {
        Block reply = r.datanode.updateReplicaUnderRecovery(
            r.rInfo, recoveryId, newBlock.getNumBytes());
        assert reply.equals(newBlock) &&
               reply.getNumBytes() == newBlock.getNumBytes() :
          "Updated replica must be the same as the new block.";
        successList.add(r.id);
      } catch (IOException e) {
        InterDatanodeProtocol.LOG.warn("Failed to updateBlock (newblock="
            + newBlock + ", datanode=" + r.id + ")", e);
        failedList.add(r.id);
      }
    }

    // If any of the data-nodes failed, the recovery fails, because
    // we never know the actual state of the replica on failed data-nodes.
    // The recovery should be started over.
    if(!failedList.isEmpty()) {
      StringBuilder b = new StringBuilder();
      for(DatanodeID id : failedList) {
        b.append("\n  " + id);
      }
      throw new IOException("Cannot recover " + block + ", the following "
          + failedList.size() + " data-nodes failed {" + b + "\n}");
    }

    // Notify the name-node about successfully recovered replicas.
    DatanodeID[] nlist = successList.toArray(new DatanodeID[successList.size()]);
    namenode.commitBlockSynchronization(block,
        newBlock.getGenerationStamp(), newBlock.getNumBytes(), true, false,
        nlist);
  }
  
  private static void logRecoverBlock(String who,
      Block block, DatanodeID[] targets) {
    StringBuilder msg = new StringBuilder(targets[0].getName());
    for (int i = 1; i < targets.length; i++) {
      msg.append(", " + targets[i].getName());
    }
    LOG.info(who + " calls recoverBlock(block=" + block
        + ", targets=[" + msg + "])");
  }

  // ClientDataNodeProtocol implementation
  /** {@inheritDoc} */
  @Override // ClientDataNodeProtocol
  public long getReplicaVisibleLength(final Block block) throws IOException {
<<<<<<< HEAD
    checkWriteAccess(block);
    return data.getReplicaVisibleLength(block);
  }

  private void checkWriteAccess(final Block block) throws IOException {
    if (isBlockTokenEnabled) {
      Set<TokenIdentifier> tokenIds = UserGroupInformation.getCurrentUser()
          .getTokenIdentifiers();
      if (tokenIds.size() != 1) {
        throw new IOException("Can't continue since none or more than one "
            + "BlockTokenIdentifier is found.");
      }
      for (TokenIdentifier tokenId : tokenIds) {
        BlockTokenIdentifier id = (BlockTokenIdentifier) tokenId;
        if (LOG.isDebugEnabled()) {
          LOG.debug("Got: " + id.toString());
        }
        blockTokenSecretManager.checkAccess(id, null, block,
            BlockTokenSecretManager.AccessMode.WRITE);
      }
    }
  }

  /**
   * Transfer a block to the datanode targets.
   * @return rbw's visible length
   */
  long transferBlockForPipelineRecovery(final Block b,
      final DatanodeInfo[] targets) throws IOException {
    checkWriteAccess(b);
    final Block stored;
    final boolean isRbw;
    final long visible;

    //get replica information
    synchronized(data) {
      stored = data.getStoredBlock(b.getBlockId());
      if (stored.getGenerationStamp() < b.getGenerationStamp()) {
        throw new IOException(
            "stored.getGenerationStamp() < b.getGenerationStamp(), stored="
            + stored + ", b=" + b);        
      }
      isRbw = data.isValidRbw(b);
      visible = data.getReplicaVisibleLength(b);
    }

    if (targets.length > 0) {
      if (isRbw) {
        //transfer rbw
        new DataTransfer(targets, b, BlockConstructionStage.TRANSFER_RBW).run();
      } else {
        //transfer finalized replica
        transferBlock(stored, targets);
      }
    }
    //TODO: should return: visible + storedGS + isRbw
    return visible;
  }

  /**
   * Covert an existing temporary replica to a rbw. 
   * @param temporary specifies id, gs and visible bytes.
   * @throws IOException
   */
  void convertTemporaryToRbw(final Block temporary) throws IOException {
    data.convertTemporaryToRbw(temporary);
  }

  // Determine a Datanode's streaming address
  public static InetSocketAddress getStreamingAddr(Configuration conf) {
    return NetUtils.createSocketAddr(
        conf.get("dfs.datanode.address", "0.0.0.0:50010"));
  }
  @Override // DataNodeMXBean
  public String getVersion() {
    return VersionInfo.getVersion();
  }
  
  @Override // DataNodeMXBean
  public String getRpcPort(){
    InetSocketAddress ipcAddr = NetUtils.createSocketAddr(
        this.getConf().get("dfs.datanode.ipc.address"));
    return Integer.toString(ipcAddr.getPort());
  }

  @Override // DataNodeMXBean
  public String getHttpPort(){
    return this.getConf().get("dfs.datanode.info.port");
  }

  @Override // DataNodeMXBean
  public String getNamenodeAddress(){
    return nameNodeAddr.getHostName();
  }

  /**
   * Returned information is a JSON representation of a map with 
   * volume name as the key and value is a map of volume attribute 
   * keys to its values
   */
  @Override // DataNodeMXBean
  public String getVolumeInfo() {
    final Map<String, Object> info = new HashMap<String, Object>();
    Collection<VolumeInfo> volumes = ((FSDataset)this.data).getVolumeInfo();
    for (VolumeInfo v : volumes) {
      final Map<String, Object> innerInfo = new HashMap<String, Object>();
      innerInfo.put("usedSpace", v.usedSpace);
      innerInfo.put("freeSpace", v.freeSpace);
      innerInfo.put("reservedSpace", v.reservedSpace);
      info.put(v.directory, innerInfo);
    }
    return JSON.toString(info);
  }
=======
    return data.getReplicaVisibleLength(block);
  }
>>>>>>> 95a1f919
}<|MERGE_RESOLUTION|>--- conflicted
+++ resolved
@@ -18,13 +18,17 @@
 package org.apache.hadoop.hdfs.server.datanode;
 
 
+import static org.apache.hadoop.hdfs.protocol.DataTransferProtocol.Status.ERROR_ACCESS_TOKEN;
+import static org.apache.hadoop.hdfs.protocol.DataTransferProtocol.Status.SUCCESS;
 import static org.apache.hadoop.hdfs.server.common.Util.now;
 
 import java.io.BufferedOutputStream;
+import java.io.DataInputStream;
 import java.io.DataOutputStream;
 import java.io.File;
 import java.io.IOException;
 import java.io.OutputStream;
+import java.lang.management.ManagementFactory;
 import java.net.InetSocketAddress;
 import java.net.ServerSocket;
 import java.net.Socket;
@@ -41,11 +45,16 @@
 import java.util.Arrays;
 import java.util.Collection;
 import java.util.EnumSet;
+import java.util.HashMap;
 import java.util.LinkedList;
 import java.util.List;
+import java.util.Map;
 import java.util.Random;
 import java.util.Set;
 import java.util.concurrent.atomic.AtomicInteger;
+
+import javax.management.MBeanServer;
+import javax.management.ObjectName;
 
 import org.apache.commons.logging.Log;
 import org.apache.commons.logging.LogFactory;
@@ -64,29 +73,24 @@
 import org.apache.hadoop.hdfs.protocol.BlockListAsLongs;
 import org.apache.hadoop.hdfs.protocol.ClientDatanodeProtocol;
 import org.apache.hadoop.hdfs.protocol.DataTransferProtocol;
+import org.apache.hadoop.hdfs.protocol.DataTransferProtocol.BlockConstructionStage;
 import org.apache.hadoop.hdfs.protocol.DatanodeID;
 import org.apache.hadoop.hdfs.protocol.DatanodeInfo;
 import org.apache.hadoop.hdfs.protocol.FSConstants;
 import org.apache.hadoop.hdfs.protocol.LocatedBlock;
 import org.apache.hadoop.hdfs.protocol.RecoveryInProgressException;
 import org.apache.hadoop.hdfs.protocol.UnregisteredNodeException;
-import org.apache.hadoop.hdfs.protocol.DataTransferProtocol.BlockConstructionStage;
-<<<<<<< HEAD
 import org.apache.hadoop.hdfs.security.token.block.BlockTokenIdentifier;
 import org.apache.hadoop.hdfs.security.token.block.BlockTokenSecretManager;
 import org.apache.hadoop.hdfs.security.token.block.ExportedBlockKeys;
-=======
->>>>>>> 95a1f919
+import org.apache.hadoop.hdfs.security.token.block.InvalidBlockTokenException;
 import org.apache.hadoop.hdfs.server.common.HdfsConstants;
+import org.apache.hadoop.hdfs.server.common.HdfsConstants.ReplicaState;
+import org.apache.hadoop.hdfs.server.common.HdfsConstants.StartupOption;
 import org.apache.hadoop.hdfs.server.common.IncorrectVersionException;
 import org.apache.hadoop.hdfs.server.common.JspHelper;
 import org.apache.hadoop.hdfs.server.common.Storage;
-<<<<<<< HEAD
 import org.apache.hadoop.hdfs.server.common.Util;
-=======
->>>>>>> 95a1f919
-import org.apache.hadoop.hdfs.server.common.HdfsConstants.ReplicaState;
-import org.apache.hadoop.hdfs.server.common.HdfsConstants.StartupOption;
 import org.apache.hadoop.hdfs.server.datanode.FSDataset.VolumeInfo;
 import org.apache.hadoop.hdfs.server.datanode.SecureDataNodeStarter.SecureResources;
 import org.apache.hadoop.hdfs.server.datanode.metrics.DataNodeMetrics;
@@ -95,11 +99,8 @@
 import org.apache.hadoop.hdfs.server.namenode.NameNode;
 import org.apache.hadoop.hdfs.server.namenode.StreamFile;
 import org.apache.hadoop.hdfs.server.protocol.BlockCommand;
-<<<<<<< HEAD
-=======
-import org.apache.hadoop.hdfs.server.protocol.BlockMetaDataInfo;
->>>>>>> 95a1f919
 import org.apache.hadoop.hdfs.server.protocol.BlockRecoveryCommand;
+import org.apache.hadoop.hdfs.server.protocol.BlockRecoveryCommand.RecoveringBlock;
 import org.apache.hadoop.hdfs.server.protocol.DatanodeCommand;
 import org.apache.hadoop.hdfs.server.protocol.DatanodeProtocol;
 import org.apache.hadoop.hdfs.server.protocol.DatanodeRegistration;
@@ -109,7 +110,6 @@
 import org.apache.hadoop.hdfs.server.protocol.NamespaceInfo;
 import org.apache.hadoop.hdfs.server.protocol.ReplicaRecoveryInfo;
 import org.apache.hadoop.hdfs.server.protocol.UpgradeCommand;
-import org.apache.hadoop.hdfs.server.protocol.BlockRecoveryCommand.RecoveringBlock;
 import org.apache.hadoop.http.HttpServer;
 import org.apache.hadoop.io.IOUtils;
 import org.apache.hadoop.ipc.ProtocolSignature;
@@ -125,19 +125,14 @@
 import org.apache.hadoop.security.token.TokenIdentifier;
 import org.apache.hadoop.util.Daemon;
 import org.apache.hadoop.util.DiskChecker;
+import org.apache.hadoop.util.DiskChecker.DiskErrorException;
+import org.apache.hadoop.util.DiskChecker.DiskOutOfSpaceException;
 import org.apache.hadoop.util.GenericOptionsParser;
 import org.apache.hadoop.util.ReflectionUtils;
 import org.apache.hadoop.util.ServicePlugin;
 import org.apache.hadoop.util.StringUtils;
 import org.apache.hadoop.util.VersionInfo;
-import org.apache.hadoop.util.DiskChecker.DiskErrorException;
-import org.apache.hadoop.util.DiskChecker.DiskOutOfSpaceException;
 import org.mortbay.util.ajax.JSON;
-
-import java.lang.management.ManagementFactory;  
-
-import javax.management.MBeanServer; 
-import javax.management.ObjectName;
 
 /**********************************************************
  * DataNode is a class (and program) that stores a set of
@@ -465,7 +460,6 @@
     int tmpPort = socAddr.getPort();
     this.dnRegistration = new DatanodeRegistration(machineName + ":" + tmpPort);
 
-<<<<<<< HEAD
     // find free port or use privileged port provided
     ServerSocket ss;
     if(secureResources == null) {
@@ -474,44 +468,6 @@
           Server.bind(ss, socAddr, 0);
     } else {
       ss = secureResources.getStreamingSocket();
-=======
-    //create a servlet to serve full-file content
-    InetSocketAddress infoSocAddr = NetUtils.createSocketAddr(
-        conf.get("dfs.datanode.http.address", "0.0.0.0:50075"));
-    String infoHost = infoSocAddr.getHostName();
-    int tmpInfoPort = infoSocAddr.getPort();
-    this.infoServer = new HttpServer("datanode", infoHost, tmpInfoPort,
-        tmpInfoPort == 0, conf);
-    if (conf.getBoolean("dfs.https.enable", false)) {
-      boolean needClientAuth = conf.getBoolean("dfs.https.need.client.auth", false);
-      InetSocketAddress secInfoSocAddr = NetUtils.createSocketAddr(conf.get(
-          "dfs.datanode.https.address", infoHost + ":" + 0));
-      Configuration sslConf = new Configuration(false);
-      sslConf.addResource(conf.get("dfs.https.server.keystore.resource",
-          "ssl-server.xml"));
-      this.infoServer.addSslListener(secInfoSocAddr, sslConf, needClientAuth);
-    }
-    this.infoServer.addInternalServlet(null, "/streamFile/*", StreamFile.class);
-    this.infoServer.addInternalServlet(null, "/getFileChecksum/*",
-        FileChecksumServlets.GetServlet.class);
-    this.infoServer.setAttribute("datanode.blockScanner", blockScanner);
-    this.infoServer.addServlet(null, "/blockScannerReport", 
-                               DataBlockScanner.Servlet.class);
-    this.infoServer.start();
-    // adjust info port
-    this.dnRegistration.setInfoPort(this.infoServer.getPort());
-    myMetrics = new DataNodeMetrics(conf, dnRegistration.getName());
-    
-    // set service-level authorization security policy
-    if (conf.getBoolean(
-          ServiceAuthorizationManager.SERVICE_AUTHORIZATION_CONFIG, false)) {
-      PolicyProvider policyProvider = 
-        (PolicyProvider)(ReflectionUtils.newInstance(
-            conf.getClass(PolicyProvider.POLICY_PROVIDER_CONFIG, 
-                HDFSPolicyProvider.class, PolicyProvider.class), 
-            conf));
-      SecurityUtil.setPolicy(new ConfiguredPolicy(conf, policyProvider));
->>>>>>> 95a1f919
     }
     ss.setReceiveBufferSize(DEFAULT_DATA_SOCKET_SIZE); 
     // adjust machine name with the actual port
@@ -685,17 +641,6 @@
   /** Return DatanodeRegistration */
   public DatanodeRegistration getDatanodeRegistration() {
     return dnRegistration;
-<<<<<<< HEAD
-=======
-  }
-
-  /**
-   * Return the namenode's identifier
-   */
-  public String getNamenode() {
-    //return namenode.toString();
-    return "<namenode>";
->>>>>>> 95a1f919
   }
 
   public static void setNewStorageID(DatanodeRegistration dnReg) {
@@ -926,7 +871,6 @@
   }
   
   private void handleDiskError(String errMsgr) {
-<<<<<<< HEAD
     final boolean hasEnoughResources = data.hasEnoughResource();
     LOG.warn("DataNode.handleDiskError: Keep Running: " + hasEnoughResources);
 
@@ -944,36 +888,11 @@
     }
     
     if (hasEnoughResources) {
-=======
-    boolean hasEnoughResource = data.hasEnoughResource();
-    LOG.warn("DataNode.handleDiskError: Keep Running: " + hasEnoughResource);
-    
-    //if hasEnoughtResource = true - more volumes are available, so we don't want 
-    // to shutdown DN completely and don't want NN to remove it.
-    int dp_error = DatanodeProtocol.DISK_ERROR;
-    if(hasEnoughResource == false) {
-      // DN will be shutdown and NN should remove it
-      dp_error = DatanodeProtocol.FATAL_DISK_ERROR;
-    }
-    //inform NameNode
-    try {
-      namenode.errorReport(
-                           dnRegistration, dp_error, errMsgr);
-    } catch(IOException ignored) {              
-    }
-    
-    
-    if(hasEnoughResource) {
->>>>>>> 95a1f919
       scheduleBlockReport(0);
       return; // do not shutdown
     }
     
-<<<<<<< HEAD
     LOG.warn("DataNode is shutting down: " + errMsgr);
-=======
-    LOG.warn("DataNode is shutting down.\n" + errMsgr);
->>>>>>> 95a1f919
     shouldRun = false; 
   }
     
@@ -1302,7 +1221,7 @@
       }
 
       new Daemon(new DataTransfer(xferTargets, block,
-          BlockConstructionStage.PIPELINE_SETUP_CREATE)).start();
+          BlockConstructionStage.PIPELINE_SETUP_CREATE, "")).start();
     }
   }
 
@@ -1431,16 +1350,25 @@
     final DatanodeInfo[] targets;
     final Block b;
     final BlockConstructionStage stage;
+    final String clientname;
 
     /**
      * Connect to the first item in the target list.  Pass along the 
      * entire target list, the block, and the data.
      */
-    DataTransfer(DatanodeInfo targets[], Block b, BlockConstructionStage stage
-        ) throws IOException {
+    DataTransfer(DatanodeInfo targets[], Block b, BlockConstructionStage stage,
+        final String clientname) throws IOException {
+      if (DataTransferProtocol.LOG.isDebugEnabled()) {
+        DataTransferProtocol.LOG.debug(getClass().getSimpleName() + ": "
+            + b + " (numBytes=" + b.getNumBytes() + ")"
+            + ", stage=" + stage
+            + ", clientname=" + clientname
+            + ", targests=" + Arrays.asList(targets));
+      }
       this.targets = targets;
       this.b = b;
       this.stage = stage;
+      this.clientname = clientname;
     }
 
     /**
@@ -1450,7 +1378,9 @@
       xmitsInProgress.getAndIncrement();
       Socket sock = null;
       DataOutputStream out = null;
+      DataInputStream in = null;
       BlockSender blockSender = null;
+      final boolean isClient = clientname.length() > 0;
       
       try {
         InetSocketAddress curTarget = 
@@ -1464,7 +1394,6 @@
         OutputStream baseStream = NetUtils.getOutputStream(sock, writeTimeout);
         out = new DataOutputStream(new BufferedOutputStream(baseStream, 
                                                             SMALL_BUFFER_SIZE));
-
         blockSender = new BlockSender(b, 0, b.getNumBytes(), 
             false, false, false, DataNode.this);
         DatanodeInfo srcNode = new DatanodeInfo(dnRegistration);
@@ -1479,34 +1408,44 @@
         }
 
         DataTransferProtocol.Sender.opWriteBlock(out,
-<<<<<<< HEAD
-            b, 0, stage, 0, 0, 0, "", srcNode, targets, accessToken);
-=======
-            b.getBlockId(), b.getGenerationStamp(), 0, 
-            BlockConstructionStage.PIPELINE_SETUP_CREATE, 0, 0, 0, "",
-            srcNode, targets, accessToken);
->>>>>>> 95a1f919
+            b, 0, stage, 0, 0, 0, clientname, srcNode, targets, accessToken);
 
         // send data & checksum
         blockSender.sendBlock(out, baseStream, null);
 
         // no response necessary
-        LOG.info(dnRegistration + ":Transmitted block " + b + " to " + curTarget);
-
+        LOG.info(getClass().getSimpleName() + ": Transmitted " + b
+            + " (numBytes=" + b.getNumBytes() + ") to " + curTarget);
+
+        // read ack
+        if (isClient) {
+          in = new DataInputStream(NetUtils.getInputStream(sock));
+          final DataTransferProtocol.Status s = DataTransferProtocol.Status.read(in);
+          if (LOG.isDebugEnabled()) {
+            LOG.debug(getClass().getSimpleName() + ": close-ack=" + s);
+          }
+          if (s != SUCCESS) {
+            if (s == ERROR_ACCESS_TOKEN) {
+              throw new InvalidBlockTokenException(
+                  "Got access token error for connect ack, targets="
+                   + Arrays.asList(targets));
+            } else {
+              throw new IOException("Bad connect ack, targets="
+                  + Arrays.asList(targets));
+            }
+          }
+        }
       } catch (IOException ie) {
         LOG.warn(dnRegistration + ":Failed to transfer " + b + " to " + targets[0].getName()
             + " got " + StringUtils.stringifyException(ie));
         // check if there are any disk problem
-<<<<<<< HEAD
         checkDiskError();
-=======
-        datanode.checkDiskError();
->>>>>>> 95a1f919
         
       } finally {
         xmitsInProgress.getAndDecrement();
         IOUtils.closeStream(blockSender);
         IOUtils.closeStream(out);
+        IOUtils.closeStream(in);
         IOUtils.closeSocket(sock);
       }
     }
@@ -1836,29 +1775,6 @@
     }
   }
 
-<<<<<<< HEAD
-=======
-  @Override // InterDatanodeProtocol
-  public ReplicaRecoveryInfo initReplicaRecovery(RecoveringBlock rBlock)
-  throws IOException {
-    return data.initReplicaRecovery(rBlock);
-  }
-
-  /**
-   * Convenience method, which unwraps RemoteException.
-   * @throws IOException not a RemoteException.
-   */
-  private static ReplicaRecoveryInfo callInitReplicaRecovery(
-      InterDatanodeProtocol datanode,
-      RecoveringBlock rBlock) throws IOException {
-    try {
-      return datanode.initReplicaRecovery(rBlock);
-    } catch(RemoteException re) {
-      throw re.unwrapRemoteException();
-    }
-  }
-
->>>>>>> 95a1f919
   /**
    * Update replica with the new generation stamp and length.  
    */
@@ -1883,7 +1799,6 @@
         + ": " + protocol);
   }
 
-<<<<<<< HEAD
   @Override
   public ProtocolSignature getProtocolSignature(String protocol,
       long clientVersion, int clientMethodsHash) throws IOException {
@@ -1893,10 +1808,6 @@
 
   /** A convenient class used in block recovery */
   static class BlockRecord { 
-=======
-  /** A convenient class used in block recovery */
-  private static class BlockRecord { 
->>>>>>> 95a1f919
     final DatanodeID id;
     final InterDatanodeProtocol datanode;
     final ReplicaRecoveryInfo rInfo;
@@ -1927,12 +1838,8 @@
     for(DatanodeID id : datanodeids) {
       try {
         InterDatanodeProtocol datanode = dnRegistration.equals(id)?
-<<<<<<< HEAD
             this: DataNode.createInterDataNodeProtocolProxy(id, getConf(),
                 socketTimeout);
-=======
-            this: DataNode.createInterDataNodeProtocolProxy(id, getConf());
->>>>>>> 95a1f919
         ReplicaRecoveryInfo info = callInitReplicaRecovery(datanode, rBlock);
         if (info != null &&
             info.getGenerationStamp() >= block.getGenerationStamp() &&
@@ -1962,11 +1869,7 @@
   }
 
   /** Block synchronization */
-<<<<<<< HEAD
   void syncBlock(RecoveringBlock rBlock,
-=======
-  private void syncBlock(RecoveringBlock rBlock,
->>>>>>> 95a1f919
                          List<BlockRecord> syncList) throws IOException {
     Block block = rBlock.getBlock();
     long recoveryId = rBlock.getNewGenerationStamp();
@@ -2083,7 +1986,6 @@
   /** {@inheritDoc} */
   @Override // ClientDataNodeProtocol
   public long getReplicaVisibleLength(final Block block) throws IOException {
-<<<<<<< HEAD
     checkWriteAccess(block);
     return data.getReplicaVisibleLength(block);
   }
@@ -2108,48 +2010,46 @@
   }
 
   /**
-   * Transfer a block to the datanode targets.
-   * @return rbw's visible length
-   */
-  long transferBlockForPipelineRecovery(final Block b,
-      final DatanodeInfo[] targets) throws IOException {
-    checkWriteAccess(b);
-    final Block stored;
-    final boolean isRbw;
+   * Transfer a replica to the datanode targets.
+   * @param b the block to transfer.
+   *          The corresponding replica must be an RBW or a Finalized.
+   *          Its GS and numBytes will be set to
+   *          the stored GS and the visible length. 
+   * @param targets
+   * @param client
+   */
+  void transferReplicaForPipelineRecovery(final Block b,
+      final DatanodeInfo[] targets, final String client) throws IOException {
+    final long storedGS;
     final long visible;
+    final BlockConstructionStage stage;
 
     //get replica information
     synchronized(data) {
-      stored = data.getStoredBlock(b.getBlockId());
-      if (stored.getGenerationStamp() < b.getGenerationStamp()) {
+      if (data.isValidRbw(b)) {
+        stage = BlockConstructionStage.TRANSFER_RBW;
+      } else if (data.isValidBlock(b)) {
+        stage = BlockConstructionStage.TRANSFER_FINALIZED;
+      } else {
+        final String r = data.getReplicaString(b.getBlockId());
+        throw new IOException(b + " is neither a RBW nor a Finalized, r=" + r);
+      }
+
+      storedGS = data.getStoredBlock(b.getBlockId()).getGenerationStamp();
+      if (storedGS < b.getGenerationStamp()) {
         throw new IOException(
-            "stored.getGenerationStamp() < b.getGenerationStamp(), stored="
-            + stored + ", b=" + b);        
-      }
-      isRbw = data.isValidRbw(b);
+            storedGS + " = storedGS < b.getGenerationStamp(), b=" + b);        
+      }
       visible = data.getReplicaVisibleLength(b);
     }
 
+    //set storedGS and visible length
+    b.setGenerationStamp(storedGS);
+    b.setNumBytes(visible);
+
     if (targets.length > 0) {
-      if (isRbw) {
-        //transfer rbw
-        new DataTransfer(targets, b, BlockConstructionStage.TRANSFER_RBW).run();
-      } else {
-        //transfer finalized replica
-        transferBlock(stored, targets);
-      }
-    }
-    //TODO: should return: visible + storedGS + isRbw
-    return visible;
-  }
-
-  /**
-   * Covert an existing temporary replica to a rbw. 
-   * @param temporary specifies id, gs and visible bytes.
-   * @throws IOException
-   */
-  void convertTemporaryToRbw(final Block temporary) throws IOException {
-    data.convertTemporaryToRbw(temporary);
+      new DataTransfer(targets, b, stage, client).run();
+    }
   }
 
   // Determine a Datanode's streaming address
@@ -2197,8 +2097,4 @@
     }
     return JSON.toString(info);
   }
-=======
-    return data.getReplicaVisibleLength(block);
-  }
->>>>>>> 95a1f919
 }