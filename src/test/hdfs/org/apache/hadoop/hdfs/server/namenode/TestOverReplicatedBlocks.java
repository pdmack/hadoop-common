/**
 * Licensed to the Apache Software Foundation (ASF) under one
 * or more contributor license agreements.  See the NOTICE file
 * distributed with this work for additional information
 * regarding copyright ownership.  The ASF licenses this file
 * to you under the Apache License, Version 2.0 (the
 * "License"); you may not use this file except in compliance
 * with the License.  You may obtain a copy of the License at
 *
 *     http://www.apache.org/licenses/LICENSE-2.0
 *
 * Unless required by applicable law or agreed to in writing, software
 * distributed under the License is distributed on an "AS IS" BASIS,
 * WITHOUT WARRANTIES OR CONDITIONS OF ANY KIND, either express or implied.
 * See the License for the specific language governing permissions and
 * limitations under the License.
 */
package org.apache.hadoop.hdfs.server.namenode;

import java.io.File;
import java.io.IOException;

import org.apache.hadoop.conf.Configuration;
import org.apache.hadoop.fs.FileSystem;
import org.apache.hadoop.fs.Path;
import org.apache.hadoop.hdfs.DFSTestUtil;
import org.apache.hadoop.hdfs.HdfsConfiguration;
import org.apache.hadoop.hdfs.MiniDFSCluster;
import org.apache.hadoop.hdfs.TestDatanodeBlockScanner;
import org.apache.hadoop.hdfs.MiniDFSCluster.DataNodeProperties;
import org.apache.hadoop.hdfs.protocol.DatanodeID;
import org.apache.hadoop.hdfs.protocol.ExtendedBlock;
import org.apache.hadoop.hdfs.server.datanode.DataNodeTestUtils;
import org.apache.hadoop.hdfs.DFSConfigKeys;

import junit.framework.TestCase;

public class TestOverReplicatedBlocks extends TestCase {
  /** Test processOverReplicatedBlock can handle corrupt replicas fine.
   * It make sure that it won't treat corrupt replicas as valid ones 
   * thus prevents NN deleting valid replicas but keeping
   * corrupt ones.
   */
  public void testProcesOverReplicateBlock() throws IOException {
    Configuration conf = new HdfsConfiguration();
    conf.setLong(DFSConfigKeys.DFS_BLOCKREPORT_INTERVAL_MSEC_KEY, 1000L);
<<<<<<< HEAD
    conf.set(DFSConfigKeys.DFS_NAMENODE_REPLICATION_PENDING_TIMEOUT_SEC_KEY, Integer.toString(2));
=======
    conf.set(
        DFSConfigKeys.DFS_NAMENODE_REPLICATION_PENDING_TIMEOUT_SEC_KEY,
        Integer.toString(2));
>>>>>>> f529dfe7
    MiniDFSCluster cluster = new MiniDFSCluster.Builder(conf).numDataNodes(3).build();
    FileSystem fs = cluster.getFileSystem();

    try {
      final Path fileName = new Path("/foo1");
      DFSTestUtil.createFile(fs, fileName, 2, (short)3, 0L);
      DFSTestUtil.waitReplication(fs, fileName, (short)3);
      
      // corrupt the block on datanode 0
<<<<<<< HEAD
      Block block = DFSTestUtil.getFirstBlock(fs, fileName);
      assertTrue(cluster.corruptReplica(block.getBlockName(), 0));
=======
      ExtendedBlock block = DFSTestUtil.getFirstBlock(fs, fileName);
      TestDatanodeBlockScanner.corruptReplica(block, 0);
>>>>>>> f529dfe7
      DataNodeProperties dnProps = cluster.stopDataNode(0);
      // remove block scanner log to trigger block scanning
      File scanLog = new File(MiniDFSCluster.getFinalizedDir(
          MiniDFSCluster.getStorageDir(0, 0),
          cluster.getNamesystem().getBlockPoolId()).getParent().toString()
          + "/../dncp_block_verification.log.prev");
      //wait for one minute for deletion to succeed;
      for(int i=0; !scanLog.delete(); i++) {
        assertTrue("Could not delete log file in one minute", i < 60);
        try {
          Thread.sleep(1000);
        } catch (InterruptedException ignored) {}
      }
      
      // restart the datanode so the corrupt replica will be detected
      cluster.restartDataNode(dnProps);
      DFSTestUtil.waitReplication(fs, fileName, (short)2);
      
      String blockPoolId = cluster.getNamesystem().getBlockPoolId();
      final DatanodeID corruptDataNode = 
        DataNodeTestUtils.getDNRegistrationForBP(
            cluster.getDataNodes().get(2), blockPoolId);
         
      final FSNamesystem namesystem = cluster.getNamesystem();
      try {
        namesystem.writeLock();
        synchronized (namesystem.heartbeats) {
          // set live datanode's remaining space to be 0 
          // so they will be chosen to be deleted when over-replication occurs
<<<<<<< HEAD
          for (DatanodeDescriptor datanode : namesystem.heartbeats) {
            if (!corruptDataNode.equals(datanode)) {
              datanode.updateHeartbeat(100L, 100L, 0L, 0);
=======
          String corruptMachineName = corruptDataNode.getName();
          for (DatanodeDescriptor datanode : namesystem.heartbeats) {
            if (!corruptMachineName.equals(datanode.getName())) {
              datanode.updateHeartbeat(100L, 100L, 0L, 100L, 0);
>>>>>>> f529dfe7
            }
          }

          // decrease the replication factor to 1; 
          namesystem.setReplication(fileName.toString(), (short)1);

          // corrupt one won't be chosen to be excess one
          // without 4910 the number of live replicas would be 0: block gets lost
<<<<<<< HEAD
          assertEquals(1, namesystem.blockManager.countNodes(block).liveReplicas());
=======
          assertEquals(1, namesystem.blockManager.countNodes(block.getLocalBlock())
              .liveReplicas());
>>>>>>> f529dfe7
        }
      } finally {
        namesystem.writeUnlock();
      }
      
    } finally {
      cluster.shutdown();
    }
  }
}<|MERGE_RESOLUTION|>--- conflicted
+++ resolved
@@ -44,13 +44,9 @@
   public void testProcesOverReplicateBlock() throws IOException {
     Configuration conf = new HdfsConfiguration();
     conf.setLong(DFSConfigKeys.DFS_BLOCKREPORT_INTERVAL_MSEC_KEY, 1000L);
-<<<<<<< HEAD
-    conf.set(DFSConfigKeys.DFS_NAMENODE_REPLICATION_PENDING_TIMEOUT_SEC_KEY, Integer.toString(2));
-=======
     conf.set(
         DFSConfigKeys.DFS_NAMENODE_REPLICATION_PENDING_TIMEOUT_SEC_KEY,
         Integer.toString(2));
->>>>>>> f529dfe7
     MiniDFSCluster cluster = new MiniDFSCluster.Builder(conf).numDataNodes(3).build();
     FileSystem fs = cluster.getFileSystem();
 
@@ -60,13 +56,8 @@
       DFSTestUtil.waitReplication(fs, fileName, (short)3);
       
       // corrupt the block on datanode 0
-<<<<<<< HEAD
-      Block block = DFSTestUtil.getFirstBlock(fs, fileName);
-      assertTrue(cluster.corruptReplica(block.getBlockName(), 0));
-=======
       ExtendedBlock block = DFSTestUtil.getFirstBlock(fs, fileName);
-      TestDatanodeBlockScanner.corruptReplica(block, 0);
->>>>>>> f529dfe7
+      assertTrue(TestDatanodeBlockScanner.corruptReplica(block, 0));
       DataNodeProperties dnProps = cluster.stopDataNode(0);
       // remove block scanner log to trigger block scanning
       File scanLog = new File(MiniDFSCluster.getFinalizedDir(
@@ -96,16 +87,10 @@
         synchronized (namesystem.heartbeats) {
           // set live datanode's remaining space to be 0 
           // so they will be chosen to be deleted when over-replication occurs
-<<<<<<< HEAD
-          for (DatanodeDescriptor datanode : namesystem.heartbeats) {
-            if (!corruptDataNode.equals(datanode)) {
-              datanode.updateHeartbeat(100L, 100L, 0L, 0);
-=======
           String corruptMachineName = corruptDataNode.getName();
           for (DatanodeDescriptor datanode : namesystem.heartbeats) {
             if (!corruptMachineName.equals(datanode.getName())) {
               datanode.updateHeartbeat(100L, 100L, 0L, 100L, 0);
->>>>>>> f529dfe7
             }
           }
 
@@ -114,12 +99,8 @@
 
           // corrupt one won't be chosen to be excess one
           // without 4910 the number of live replicas would be 0: block gets lost
-<<<<<<< HEAD
-          assertEquals(1, namesystem.blockManager.countNodes(block).liveReplicas());
-=======
           assertEquals(1, namesystem.blockManager.countNodes(block.getLocalBlock())
               .liveReplicas());
->>>>>>> f529dfe7
         }
       } finally {
         namesystem.writeUnlock();
