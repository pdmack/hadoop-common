<?xml version="1.0" ?>
<!--
   Licensed to the Apache Software Foundation (ASF) under one or more
   contributor license agreements.  See the NOTICE file distributed with
   this work for additional information regarding copyright ownership.
   The ASF licenses this file to You under the Apache License, Version 2.0
   (the "License"); you may not use this file except in compliance with
   the License.  You may obtain a copy of the License at

       http://www.apache.org/licenses/LICENSE-2.0

   Unless required by applicable law or agreed to in writing, software
   distributed under the License is distributed on an "AS IS" BASIS,
   WITHOUT WARRANTIES OR CONDITIONS OF ANY KIND, either express or implied.
   See the License for the specific language governing permissions and
   limitations under the License.
-->
<ivy-module version="1.0">
  <info organisation="org.apache.hadoop" module="${ant.project.name}">
    <license name="Apache 2.0"/>
    <ivyauthor name="Apache Hadoop Team" url="http://hadoop.apache.org"/>
    <description>
        Apache Hadoop
    </description>
  </info>
  <configurations defaultconfmapping="default">
    <!--these match the Maven configurations-->
    <conf name="default" extends="master,runtime"/>
    <conf name="master" description="contains the artifact but no dependencies"/>
    <conf name="runtime" description="runtime but not the artifact" />

    <conf name="common" visibility="private" 
      extends="runtime"
      description="artifacts needed to compile/test the application"/>
    <conf name="test" visibility="private" extends="runtime"/>
  </configurations>

  <publications>
    <!--get the artifact from our module name-->
    <artifact conf="master"/>
  </publications>
  <dependencies>
    <dependency org="org.apache.hadoop" name="hadoop-core" 
                rev="${hadoop-core.version}" conf="common->default"/>
    <dependency org="org.apache.hadoop" name="hadoop-core-test" 
<<<<<<< HEAD
                rev="${hadoop-core.version}" conf="common->default"/>
    <dependency org="org.apache.hadoop" name="hadoop-hdfs" 
                rev="${hadoop-hdfs.version}" conf="common->default"/>
    <dependency org="org.apache.hadoop" name="hadoop-hdfs-test"
                rev="${hadoop-hdfs.version}" conf="common->default"/>
=======
                rev="${hadoop-core.version}" conf="test->default"/>
    <dependency org="org.apache.hadoop" name="hadoop-hdfs" 
                rev="${hadoop-hdfs.version}" conf="common->default"/>
    <dependency org="org.apache.hadoop" name="hadoop-hdfs-test"
                rev="${hadoop-hdfs.version}" conf="test->default"/>
>>>>>>> 3dabddef
    <dependency org="commons-cli" name="commons-cli" 
                rev="${commons-cli.version}" conf="common->default"/>
    <dependency org="commons-logging" name="commons-logging" 
                rev="${commons-logging.version}" conf="common->default"/>
    <dependency org="junit" name="junit" 
                rev="${junit.version}" conf="common->default"/>
    <dependency org="org.mortbay.jetty" name="jetty-util"
                rev="${jetty-util.version}" conf="common->master"/>
    <dependency org="org.mortbay.jetty" name="jetty" 
                rev="${jetty.version}" conf="common->master"/>
    <dependency org="org.mortbay.jetty" name="jsp-api-2.1" 
                rev="${jetty.version}" conf="common->master"/>
    <dependency org="org.mortbay.jetty" name="jsp-2.1" 
                rev="${jetty.version}" conf="common->master"/>
    <dependency org="org.mortbay.jetty" name="servlet-api-2.5" 
                rev="${servlet-api-2.5.version}" conf="common->master"/>
    <dependency org="commons-httpclient" name="commons-httpclient" 
                rev="${commons-httpclient.version}" conf="common->default"/>
    <dependency org="log4j" name="log4j" 
                rev="${log4j.version}" conf="common->master"/>
    <dependency org="org.apache.hadoop" name="avro" 
                rev="${avro.version}" conf="common->default"/>
    <dependency org="org.slf4j" name="slf4j-api" 
                rev="${slf4j-api.version}" conf="common->master"/>
<<<<<<< HEAD
    <dependency org="org.slf4j" name="slf4j-log4j12" 
                rev="${slf4j-log4j12.version}" conf="common->master"/>
=======
>>>>>>> 3dabddef
  </dependencies>
</ivy-module><|MERGE_RESOLUTION|>--- conflicted
+++ resolved
@@ -43,19 +43,11 @@
     <dependency org="org.apache.hadoop" name="hadoop-core" 
                 rev="${hadoop-core.version}" conf="common->default"/>
     <dependency org="org.apache.hadoop" name="hadoop-core-test" 
-<<<<<<< HEAD
-                rev="${hadoop-core.version}" conf="common->default"/>
-    <dependency org="org.apache.hadoop" name="hadoop-hdfs" 
-                rev="${hadoop-hdfs.version}" conf="common->default"/>
-    <dependency org="org.apache.hadoop" name="hadoop-hdfs-test"
-                rev="${hadoop-hdfs.version}" conf="common->default"/>
-=======
                 rev="${hadoop-core.version}" conf="test->default"/>
     <dependency org="org.apache.hadoop" name="hadoop-hdfs" 
                 rev="${hadoop-hdfs.version}" conf="common->default"/>
     <dependency org="org.apache.hadoop" name="hadoop-hdfs-test"
                 rev="${hadoop-hdfs.version}" conf="test->default"/>
->>>>>>> 3dabddef
     <dependency org="commons-cli" name="commons-cli" 
                 rev="${commons-cli.version}" conf="common->default"/>
     <dependency org="commons-logging" name="commons-logging" 
@@ -80,10 +72,5 @@
                 rev="${avro.version}" conf="common->default"/>
     <dependency org="org.slf4j" name="slf4j-api" 
                 rev="${slf4j-api.version}" conf="common->master"/>
-<<<<<<< HEAD
-    <dependency org="org.slf4j" name="slf4j-log4j12" 
-                rev="${slf4j-log4j12.version}" conf="common->master"/>
-=======
->>>>>>> 3dabddef
   </dependencies>
 </ivy-module>