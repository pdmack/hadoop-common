--- conflicted
+++ resolved
@@ -44,19 +44,11 @@
     <dependency org="org.apache.hadoop" name="hadoop-core" 
                 rev="${hadoop-core.version}" conf="common->default"/>
     <dependency org="org.apache.hadoop" name="hadoop-core-test" 
-<<<<<<< HEAD
-                rev="${hadoop-core.version}" conf="common->default"/>
-    <dependency org="org.apache.hadoop" name="hadoop-hdfs" 
-                rev="${hadoop-hdfs.version}" conf="common->default"/>
-    <dependency org="org.apache.hadoop" name="hadoop-hdfs-test" 
-                rev="${hadoop-hdfs.version}" conf="common->default"/>
-=======
                 rev="${hadoop-core.version}" conf="test->default"/>
     <dependency org="org.apache.hadoop" name="hadoop-hdfs" 
                 rev="${hadoop-hdfs.version}" conf="common->default"/>
     <dependency org="org.apache.hadoop" name="hadoop-hdfs-test" 
                 rev="${hadoop-hdfs.version}" conf="test->default"/>
->>>>>>> 3dabddef
     <dependency org="commons-cli" name="commons-cli" 
                 rev="${commons-cli.version}" conf="common->default"/>
     <dependency org="commons-logging" name="commons-logging" 
