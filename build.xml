--- conflicted
+++ resolved
@@ -28,11 +28,7 @@
  
   <property name="Name" value="Hadoop-core"/>
   <property name="name" value="hadoop-core"/>
-<<<<<<< HEAD
-  <property name="version" value="0.21.0-SNAPSHOT"/>
-=======
   <property name="version" value="0.22.0-SNAPSHOT"/>
->>>>>>> 09e9e6d2
   <property name="final.name" value="${name}-${version}"/>
   <property name="test.final.name" value="${name}-test-${version}"/>
   <property name="year" value="2009"/>
@@ -431,15 +427,12 @@
       <fileset file="${jar.extra.properties.list}" />
     </jar>
 
-<<<<<<< HEAD
-=======
     <jar jarfile="${hadoop-core-sources.jar}">
       <fileset dir="${java.src.dir}" includes="org/apache/hadoop/**/*.java"/>
       <fileset dir="${build.src}" includes="org/apache/hadoop/**/*.java"/>
     </jar>
   </target>
 
->>>>>>> 09e9e6d2
   <!-- ================================================================== -->
   <!-- Make the Hadoop metrics jar. (for use outside Hadoop)              -->
   <!-- ================================================================== -->
@@ -549,79 +542,6 @@
     </jar>
   </target>
 
-  <!-- ================================================================== -->
-  <!-- Fault injection customization section.
-       These targets ought to be copied over to other projects and modified
-       as needed -->
-  <!-- ================================================================== -->
-  <target name="run-test-core-fault-inject" depends="injectfaults" 
-	  description="Run full set of the unit tests with fault injection">
-    <macro-run-tests-fault-inject target.name="run-test-core"
-      testcasesonly="false"/>
-  </target>
-
-  <target name="jar-test-fault-inject" depends="injectfaults" 
-    description="Make hadoop-test-fi.jar">
-    <macro-jar-test-fault-inject
-      target.name="jar-test"
-      jar.final.name="test.final.name"
-      jar.final.value="${test.final.name}-fi" />
-  </target>
-
-  <target name="jar-fault-inject" depends="injectfaults" 
-    description="Make hadoop-fi.jar">
-    <macro-jar-fault-inject
-      target.name="jar"
-      jar.final.name="final.name"
-      jar.final.value="${final.name}-fi" />
-  </target>
-
-  <!--This target is not included into the the top level list of target
-  for it serves a special "regression" testing purpose of non-FI tests in
-  FI environment -->
-  <target name="run-fault-inject-with-testcaseonly" depends="injectfaults">
-    <fail unless="testcase">Can't run this target without -Dtestcase setting!
-    </fail>
-    <macro-run-tests-fault-inject target.name="run-test-core" 
-      testcasesonly="true"/>
-  </target>
-  <!-- ================================================================== -->
-  <!-- End of Fault injection customization section                       -->
-  <!-- ================================================================== -->
-
-  <condition property="tests.notestcase">
-    <and>
-      <isfalse value="${test.fault.inject}"/>
-      <not>
-        <isset property="testcase"/>
-      </not>
-    </and>
-  </condition>
-  <condition property="tests.notestcase.fi">
-    <and>
-      <not>
-        <isset property="testcase" />
-      </not>
-      <istrue value="${test.fault.inject}" />
-    </and>
-  </condition>
-  <condition property="tests.testcase">
-    <and>
-      <isfalse value="${test.fault.inject}" />
-      <isset property="testcase" />
-    </and>
-  </condition>
-  <condition property="tests.testcaseonly">
-    <istrue value="${special.fi.testcasesonly}" />
-  </condition>
-  <condition property="tests.testcase.fi">
-    <and>
-      <istrue value="${test.fault.inject}" />
-      <isset property="testcase" />
-      <isfalse value="${special.fi.testcasesonly}" />
-    </and>
-  </condition>
-	     
   <!-- ================================================================== -->
   <!-- Fault injection customization section.
        These targets ought to be copied over to other projects and modified
@@ -1261,17 +1181,11 @@
      <artifact:pom file="${hadoop-core-test.pom}" id="hadoop.core.test"/>
      <artifact:install file="${hadoop-core.jar}">
         <pom refid="hadoop.core"/>
-<<<<<<< HEAD
-     </artifact:install>
-     <artifact:install file="${hadoop-core-test.jar}">
-        <pom refid="hadoop.core.test"/>
-=======
 	<attach file="${hadoop-core-sources.jar}" classifier="sources" />
      </artifact:install>
      <artifact:install file="${hadoop-core-test.jar}">
         <pom refid="hadoop.core.test"/>
 	<attach file="${hadoop-core-test-sources.jar}" classifier="sources" />
->>>>>>> 09e9e6d2
      </artifact:install>
   </target>
 
@@ -1284,18 +1198,12 @@
      <artifact:deploy file="${hadoop-core.jar}">
          <remoteRepository id="apache.snapshots.https" url="${asfrepo}"/>
          <pom refid="hadoop.core"/>
-<<<<<<< HEAD
-=======
 	<attach file="${hadoop-core-sources.jar}" classifier="sources" />
->>>>>>> 09e9e6d2
      </artifact:deploy>
      <artifact:deploy file="${hadoop-core-test.jar}">
          <remoteRepository id="apache.snapshots.https" url="${asfrepo}"/>
          <pom refid="hadoop.core.test"/>
-<<<<<<< HEAD
-=======
 	<attach file="${hadoop-core-test-sources.jar}" classifier="sources" />
->>>>>>> 09e9e6d2
      </artifact:deploy>
   </target>
   
@@ -1564,12 +1472,8 @@
   </target>
 
   <target name="ivy-resolve-releaseaudit" depends="ivy-init">
-<<<<<<< HEAD
-    <ivy:resolve settingsRef="${ant.project.name}.ivy.settings" conf="releaseaudit"/>
-=======
     <ivy:resolve settingsRef="${ant.project.name}.ivy.settings" conf="releaseaudit"
   		log="${ivyresolvelog}"/>
->>>>>>> 09e9e6d2
   </target>
 
   <target name="ivy-resolve-test" depends="ivy-init">
